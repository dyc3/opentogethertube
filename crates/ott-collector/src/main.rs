#[macro_use]
extern crate rocket;

<<<<<<< HEAD
use rocket::serde::json::Json;
use serde::Serialize;

#[derive(Serialize)]
struct SystemState {
    balancers: Box<[Balancer]>,
}

#[derive(Serialize)]
struct Balancer {
    id: String,
    region: String,
    monoliths: Box<[Monolith]>,
}

#[derive(Serialize)]
struct Monolith {
    id: String,
    region: String,
    rooms: Box<[Room]>,
}

#[derive(Serialize)]
struct Room {
    name: String,
    clients: i32,
}

fn return_sample_state() -> SystemState {
    return SystemState {
        balancers: Box::new([
            Balancer {
                id: "154d9d41-128c-45ab-83d8-28661882c9e3".to_string(),
                region: "ewr".to_string(),
                monoliths: Box::new([
                    Monolith {
                        id: "2bd5e4a7-14f6-4da4-bedd-72946864a7bf".to_string(),
                        region: "ewr".to_string(),
                        rooms: Box::new([
                            Room {
                                name: "foo".to_string(),
                                clients: 2,
                            },
                            Room {
                                name: "bar".to_string(),
                                clients: 0,
                            },
                        ]),
                    },
                    Monolith {
                        id: "419580cb-f576-4314-8162-45340c94bae1".to_string(),
                        region: "ewr".to_string(),
                        rooms: Box::new([Room {
                            name: "baz".to_string(),
                            clients: 3,
                        }]),
                    },
                    Monolith {
                        id: "0c85b46e-d343-46a3-ae4f-5f2aa1a8bdac".to_string(),
                        region: "cdg".to_string(),
                        rooms: Box::new([Room {
                            name: "qux".to_string(),
                            clients: 0,
                        }]),
                    },
                ]),
            },
            Balancer {
                id: "c91d183c-980e-4160-b196-43658148f469".to_string(),
                region: "ewr".to_string(),
                monoliths: Box::new([
                    Monolith {
                        id: "2bd5e4a7-14f6-4da4-bedd-72946864a7bf".to_string(),
                        region: "ewr".to_string(),
                        rooms: Box::new([
                            Room {
                                name: "foo".to_string(),
                                clients: 1,
                            },
                            Room {
                                name: "bar".to_string(),
                                clients: 2,
                            },
                        ]),
                    },
                    Monolith {
                        id: "419580cb-f576-4314-8162-45340c94bae1".to_string(),
                        region: "ewr".to_string(),
                        rooms: Box::new([Room {
                            name: "baz".to_string(),
                            clients: 0,
                        }]),
                    },
                    Monolith {
                        id: "0c85b46e-d343-46a3-ae4f-5f2aa1a8bdac".to_string(),
                        region: "cdg".to_string(),
                        rooms: Box::new([Room {
                            name: "qux".to_string(),
                            clients: 0,
                        }]),
                    },
                ]),
            },
            Balancer {
                id: "5a2e3b2d-f27b-4e3d-9b59-c921442f7ff0".to_string(),
                region: "cdg".to_string(),
                monoliths: Box::new([
                    Monolith {
                        id: "2bd5e4a7-14f6-4da4-bedd-72946864a7bf".to_string(),
                        region: "ewr".to_string(),
                        rooms: Box::new([
                            Room {
                                name: "foo".to_string(),
                                clients: 0,
                            },
                            Room {
                                name: "bar".to_string(),
                                clients: 0,
                            },
                        ]),
                    },
                    Monolith {
                        id: "419580cb-f576-4314-8162-45340c94bae1".to_string(),
                        region: "ewr".to_string(),
                        rooms: Box::new([Room {
                            name: "baz".to_string(),
                            clients: 0,
                        }]),
                    },
                    Monolith {
                        id: "0c85b46e-d343-46a3-ae4f-5f2aa1a8bdac".to_string(),
                        region: "cdg".to_string(),
                        rooms: Box::new([Room {
                            name: "qux".to_string(),
                            clients: 4,
                        }]),
                    },
                ]),
            },
        ]),
    };
}
=======
mod cors;
>>>>>>> 3b4c6da0

/// Serve the current system state
#[get("/state")]
fn serve_state() -> Json<SystemState> {
    Json(return_sample_state())
}

#[launch]
fn rocket() -> _ {
    // TODO: spawn discovery tokio task here

    rocket::build()
        .attach(cors::Cors)
        .mount("/", routes![status, cors::handle_preflight, serve_state])
}

#[get("/status")]
fn status() -> &'static str {
    "OK"
}

#[cfg(test)]
mod test {}<|MERGE_RESOLUTION|>--- conflicted
+++ resolved
@@ -1,7 +1,6 @@
 #[macro_use]
 extern crate rocket;
 
-<<<<<<< HEAD
 use rocket::serde::json::Json;
 use serde::Serialize;
 
@@ -144,9 +143,9 @@
         ]),
     };
 }
-=======
+
 mod cors;
->>>>>>> 3b4c6da0
+
 
 /// Serve the current system state
 #[get("/state")]
