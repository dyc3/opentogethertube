--- conflicted
+++ resolved
@@ -12,8 +12,5 @@
 serde_json.workspace = true
 test-context.workspace = true
 tokio.workspace = true
-<<<<<<< HEAD
 tokio-tungstenite.workspace = true
-=======
->>>>>>> 78cb7c36
 tungstenite.workspace = true