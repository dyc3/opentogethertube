use std::{
    collections::{HashMap, HashSet},
    net::{IpAddr, Ipv6Addr, SocketAddr},
    pin::Pin,
    sync::{
        atomic::{AtomicU32, Ordering},
        Arc, Mutex,
    },
};

use bytes::Bytes;
use futures_util::{Future, SinkExt, StreamExt};
use http_body_util::{BodyExt, Full};
use hyper::{body::Incoming as IncomingBody, Request};
use hyper::{service::Service, Response};

use ott_balancer_protocol::{monolith::*, ClientId, RoomName};
use tokio::{net::TcpListener, sync::Notify};
use tracing::warn;
use tungstenite::Message;

use crate::{TestRunner, WebsocketSender};

pub mod behavior;

pub use behavior::*;

pub struct Monolith {
    pub(crate) listener: Arc<TcpListener>,
    pub(crate) http_listener: Arc<TcpListener>,

    pub(crate) task: tokio::task::JoinHandle<()>,
    pub(crate) http_task: tokio::task::JoinHandle<()>,
    pub(crate) outgoing_tx: tokio::sync::mpsc::Sender<Message>,

    monolith_add_tx: tokio::sync::mpsc::Sender<SocketAddr>,
    monolith_remove_tx: tokio::sync::mpsc::Sender<SocketAddr>,

    notif_connect: Arc<Notify>,
    notif_disconnect: Arc<Notify>,
    notif_recv: Arc<Notify>,

    state: Arc<Mutex<MonolithState>>,
}

/// The internal state of the emulated monolith, safe to share between tasks and threads.
///
/// This is necessary because the monolith is split into two tasks: one for the websocket
/// connection and one for the HTTP mock server.
#[derive(Debug, Default)]
pub struct MonolithState {
    connected: bool,
    received_raw: Vec<Message>,
    received_http: Vec<MockRequest>,
    /// A mapping from request path to response body for mocking HTTP responses.
    response_mocks: HashMap<String, (MockRespParts, Bytes)>,
    rooms: HashMap<RoomName, RoomMetadata>,
    room_load_epoch: Arc<AtomicU32>,
    clients: HashSet<ClientId>,
}

impl Monolith {
    pub async fn new(ctx: &TestRunner) -> anyhow::Result<Self> {
        Self::with_behavior(ctx, BehaviorManual).await
    }

    pub async fn with_behavior<B>(ctx: &TestRunner, mut behavior: B) -> anyhow::Result<Self>
    where
        B: Behavior + Send + 'static,
    {
        // Binding to port 0 will let the OS allocate a random port for us.
        let listener =
            Arc::new(TcpListener::bind(SocketAddr::new(IpAddr::V6(Ipv6Addr::LOCALHOST), 0)).await?);
        let http_listener =
            Arc::new(TcpListener::bind(SocketAddr::new(IpAddr::V6(Ipv6Addr::LOCALHOST), 0)).await?);
        let notif_connect = Arc::new(Notify::new());
        let notif_disconnect = Arc::new(Notify::new());
        let notif_recv = Arc::new(Notify::new());

        let (outgoing_tx, mut outgoing_rx) = tokio::sync::mpsc::channel(50);

        let state = Arc::new(Mutex::new(MonolithState {
            room_load_epoch: ctx.room_load_epoch.clone(),
            ..Default::default()
        }));

        let _listener = listener.clone();
        let _notif_connect = notif_connect.clone();
        let _notif_disconnect = notif_disconnect.clone();
        let _notif_recv = notif_recv.clone();
        let _state = state.clone();
        let http_port = http_listener.local_addr().unwrap().port();
        let task = tokio::task::Builder::new()
            .name("emulated monolith (websocket)")
            .spawn(async move {
                let state = _state;
                loop {
                    let (stream, _) = _listener.accept().await.unwrap();
                    let mut ws = tokio_tungstenite::accept_async(stream).await.unwrap();
                    let init = M2BInit {
                        port: http_port,
                        region: "unknown".into(),
                    };
                    let msg = serde_json::to_string(&MsgM2B::Init(init)).unwrap();
                    ws.send(Message::Text(msg)).await.unwrap();
                    state.lock().unwrap().connected = true;
                    _notif_connect.notify_one();
                    loop {
                        println!("monolith: waiting for message");
                        tokio::select! {
                            Some(msg) = outgoing_rx.recv() => {
                                ws.send(msg).await.unwrap();
                            }
                            Some(msg) = ws.next() => {
                                match msg {
                                    Ok(msg) => {
                                        println!("monolith: incoming msg: {}", msg);
<<<<<<< HEAD
                                        let to_send = {
                                            let mut s = state.lock().unwrap();
                                            let parsed = match &msg {
                                                Message::Text(msg) => serde_json::from_str(&msg).unwrap(),
                                                _ => panic!("unexpected message type: {:?}", msg),
                                            };
                                            let to_send = behavior.on_msg(&parsed, &mut s);
                                            s.received_raw.push(msg);
                                            to_send
                                        };
                                        for msg in to_send {
                                            let m = serde_json::to_string(&msg).unwrap();
                                            ws.send(Message::Text(m)).await.unwrap();
=======
                                        let mut state = state.lock().unwrap();
                                        state.received_raw.push(msg.clone());
                                        // TODO: there's a better way to generalize this
                                        if let Message::Text(m) = msg {
                                            let msg: MsgB2M = serde_json::from_str(&m).unwrap();
                                            match msg {
                                                MsgB2M::Join(join) => {
                                                    state.clients.insert(join.client);
                                                },
                                                MsgB2M::Leave(leave) => {
                                                    state.clients.remove(&leave.client);
                                                },
                                                _ => {},
                                            }
>>>>>>> 32e8c2e4
                                        }
                                        _notif_recv.notify_one();
                                    },
                                    Err(e) => {
                                        warn!("monolith: websocket error: {:?}", e);
                                        break;
                                    }
                                }
                            }
                            else => break,
                        }
                    }
                    state.lock().unwrap().connected = false;
                    _notif_disconnect.notify_one();
                }
            })?;

        let _http_listener = http_listener.clone();
        let service = MockService::new(state.clone());
        let http_task = tokio::task::Builder::new()
            .name("emulated monolith (http)")
            .spawn(async move {
                let http_listener = _http_listener;
                let service = service.clone();

                loop {
                    let (stream, _) = http_listener.accept().await.unwrap();
                    let stream = tokio::io::BufReader::new(stream);
                    let io = hyper_util::rt::TokioIo::new(stream);

                    let service = service.clone();
                    let conn =
                        hyper::server::conn::http1::Builder::new().serve_connection(io, service);

                    if let Err(err) = conn.await {
                        warn!("Error serving connection: {:?}", err);
                    }
                }
            })?;

        Ok(Self {
            listener,
            http_listener,
            outgoing_tx,
            task,
            http_task,
            monolith_add_tx: ctx.monolith_add_tx.clone(),
            monolith_remove_tx: ctx.monolith_remove_tx.clone(),
            notif_connect,
            notif_disconnect,
            notif_recv,
            state,
        })
    }

    /// The port that balancer websocket connections should connect to.
    pub fn balancer_port(&self) -> u16 {
        self.listener.local_addr().unwrap().port()
    }

    /// The port that HTTP requests should be sent to.
    pub fn http_port(&self) -> u16 {
        self.http_listener.local_addr().unwrap().port()
    }

    pub fn connected(&self) -> bool {
        match self.state.try_lock() {
            Ok(state) => state.connected,
            Err(_) => {
                println!("WARNING: monolith state is locked, blocking on lock");
                self.state.lock().unwrap().connected
            }
        }
    }

    pub fn clients(&self) -> HashSet<ClientId> {
        self.state.lock().unwrap().clients.clone()
    }

    /// Tell the provider to add this monolith to the list of available monoliths.
    pub async fn show(&mut self) {
        println!("showing monolith");
        self.monolith_add_tx
            .send(self.listener.local_addr().unwrap())
            .await
            .unwrap();
        println!("waiting for notification");
        self.notif_connect.notified().await;
    }

    /// Tell the provider to remove this monolith from the list of available monoliths.
    pub async fn hide(&mut self) {
        println!("hiding monolith");
        self.monolith_remove_tx
            .send(self.listener.local_addr().unwrap())
            .await
            .unwrap();
        println!("waiting for notification");
        self.notif_disconnect.notified().await;
    }

    /// Wait until the next message is received.
    pub async fn wait_recv(&self) {
        self.notif_recv.notified().await;
    }

    pub fn clear_recv(&mut self) {
        self.state.lock().unwrap().received_raw.clear();
    }

    pub async fn send(&mut self, msg: impl Into<MsgM2B>) {
        let msg = serde_json::to_string(&msg.into()).unwrap();
        self.send_raw(Message::Text(msg)).await;
    }

    pub fn collect_recv(&self) -> Vec<MsgB2M> {
        self.state
            .lock()
            .unwrap()
            .received_raw
            .iter()
            .filter_map(|msg| match msg {
                Message::Text(msg) => {
                    let msg: MsgB2M = serde_json::from_str(msg).unwrap();
                    Some(msg)
                }
                _ => None,
            })
            .collect()
    }

    /// Set a mock HTTP response for the given path.
    pub fn mock_http_raw(&mut self, path: impl Into<String>, parts: MockRespParts, body: Bytes) {
        self.state
            .lock()
            .unwrap()
            .response_mocks
            .insert(path.into(), (parts, body));
    }

    pub fn mock_http_json(
        &mut self,
        path: impl Into<String>,
        parts: MockRespParts,
        body: impl serde::Serialize,
    ) {
        let body = serde_json::to_vec(&body).unwrap();
        self.mock_http_raw(path, parts, body.into())
    }

    pub fn collect_mock_http(&self) -> Vec<MockRequest> {
        self.state.lock().unwrap().received_http.clone()
    }

    pub async fn load_room(&mut self, room: impl Into<RoomName> + Clone) {
        let connected = self.connected();
        let room = room.into();
        let meta = RoomMetadata::default_with_name(room.clone());
        let load_epoch = {
            let mut state = self.state.lock().unwrap();
            state.rooms.insert(room, meta.clone());
            state.room_load_epoch.fetch_add(1, Ordering::Relaxed)
        };
        if connected {
            self.send(M2BLoaded {
                room: meta,
                load_epoch,
            })
            .await;
        }
    }

    pub async fn unload_room(&mut self, room: impl Into<RoomName> + Clone) {
        let room = room.into();
        self.state
            .lock()
            .unwrap()
            .rooms
            .remove(&room.clone().clone());
        if self.connected() {
            self.send(M2BUnloaded { name: room }).await;
        }
    }
}

impl Drop for Monolith {
    fn drop(&mut self) {
        self.task.abort();
        self.http_task.abort();
    }
}

#[async_trait::async_trait]
impl WebsocketSender for Monolith {
    async fn send_raw(&mut self, msg: Message) {
        self.outgoing_tx.try_send(msg).unwrap();
    }
}

/// A mock HTTP service that can be used to mock HTTP responses for emulated monoliths.
#[derive(Debug, Clone)]
struct MockService {
    state: Arc<Mutex<MonolithState>>,
}

impl MockService {
    pub fn new(state: Arc<Mutex<MonolithState>>) -> Self {
        Self { state }
    }
}

impl Service<Request<IncomingBody>> for MockService {
    type Response = Response<Full<Bytes>>;
    type Error = hyper::Error;
    type Future = Pin<Box<dyn Future<Output = Result<Self::Response, Self::Error>> + Send>>;

    fn call(&self, req: Request<hyper::body::Incoming>) -> Self::Future {
        let state = self.state.clone();
        Box::pin(async move {
            let (parts, body) = req.into_parts();
            let path = parts.uri.path().to_owned();

            let req_body = body
                .collect()
                .await
                .expect("failed to read request body")
                .to_bytes();
            let mut state = state.lock().unwrap();
            state.received_http.push(MockRequest {
                version: parts.version,
                method: parts.method,
                uri: parts.uri,
                headers: parts.headers,
                body: req_body,
            });

            let resp = state.response_mocks.get(&path).cloned();
            match resp {
                Some((parts, bytes)) => {
                    let mut resp = Response::builder()
                        .version(parts.version)
                        .status(parts.status);
                    let resp_headers = resp.headers_mut().unwrap();
                    *resp_headers = parts.headers;
                    Ok(resp
                        .body(Full::new(bytes))
                        .expect("failed to build mock response"))
                }
                None => Ok(Response::new(Full::new(Bytes::from(format!(
                    "mock not found: {}",
                    path
                ))))),
            }
        })
    }
}

#[derive(Debug, Clone, Default)]
pub struct MockRespParts {
    pub status: hyper::StatusCode,
    pub version: hyper::Version,
    pub headers: hyper::HeaderMap,
}

#[derive(Debug, Clone, Default)]
pub struct MockRequest {
    pub version: hyper::Version,
    pub method: hyper::Method,
    pub uri: hyper::Uri,
    pub headers: hyper::HeaderMap,
    pub body: Bytes,
}

#[cfg(test)]
mod tests {
    use test_context::test_context;

    use crate::{Client, Monolith, TestRunner};

    #[test_context(TestRunner)]
    #[tokio::test]
    async fn should_track_clients(ctx: &mut TestRunner) {
        let mut m = Monolith::new(ctx).await.unwrap();
        m.show().await;

        let mut c1 = Client::new(ctx).unwrap();
        c1.join("foo").await;

        m.wait_recv().await;
        assert_eq!(m.clients().len(), 1);

        c1.disconnect().await;
        m.wait_recv().await;
        assert_eq!(m.clients().len(), 0);
    }
}<|MERGE_RESOLUTION|>--- conflicted
+++ resolved
@@ -115,27 +115,15 @@
                                 match msg {
                                     Ok(msg) => {
                                         println!("monolith: incoming msg: {}", msg);
-<<<<<<< HEAD
                                         let to_send = {
-                                            let mut s = state.lock().unwrap();
+                                            let mut state = state.lock().unwrap();
                                             let parsed = match &msg {
                                                 Message::Text(msg) => serde_json::from_str(&msg).unwrap(),
                                                 _ => panic!("unexpected message type: {:?}", msg),
                                             };
-                                            let to_send = behavior.on_msg(&parsed, &mut s);
-                                            s.received_raw.push(msg);
-                                            to_send
-                                        };
-                                        for msg in to_send {
-                                            let m = serde_json::to_string(&msg).unwrap();
-                                            ws.send(Message::Text(m)).await.unwrap();
-=======
-                                        let mut state = state.lock().unwrap();
-                                        state.received_raw.push(msg.clone());
-                                        // TODO: there's a better way to generalize this
-                                        if let Message::Text(m) = msg {
-                                            let msg: MsgB2M = serde_json::from_str(&m).unwrap();
-                                            match msg {
+
+                                            // TODO: put this in a Behavior
+                                            match &parsed {
                                                 MsgB2M::Join(join) => {
                                                     state.clients.insert(join.client);
                                                 },
@@ -144,7 +132,14 @@
                                                 },
                                                 _ => {},
                                             }
->>>>>>> 32e8c2e4
+
+                                            let to_send = behavior.on_msg(&parsed, &mut state);
+                                            state.received_raw.push(msg);
+                                            to_send
+                                        };
+                                        for msg in to_send {
+                                            let m = serde_json::to_string(&msg).unwrap();
+                                            ws.send(Message::Text(m)).await.unwrap();
                                         }
                                         _notif_recv.notify_one();
                                     },
