use std::{
    collections::{HashMap, HashSet},
    net::{IpAddr, Ipv6Addr, SocketAddr},
    pin::Pin,
    sync::{
        atomic::{AtomicU32, Ordering},
        Arc, Mutex,
    },
};

use bytes::Bytes;
use futures_util::{Future, SinkExt, StreamExt};
use http_body_util::{BodyExt, Full};
use hyper::{body::Incoming as IncomingBody, Request};
use hyper::{service::Service, Response};

use ott_balancer_protocol::{monolith::*, ClientId, RoomName};
use tokio::{net::TcpListener, sync::Notify};
use tracing::warn;
use tungstenite::Message;

use crate::{TestRunner, WebsocketSender};

<<<<<<< HEAD
pub mod behavior;

pub use behavior::*;

=======
/// An emulated monolith. Create one using [`MonolithBuilder`].
>>>>>>> 2037207c
pub struct Monolith {
    pub(crate) listener: Arc<TcpListener>,
    pub(crate) http_listener: Arc<TcpListener>,

    pub(crate) task: tokio::task::JoinHandle<()>,
    pub(crate) http_task: tokio::task::JoinHandle<()>,
    pub(crate) outgoing_tx: tokio::sync::mpsc::Sender<Message>,

    monolith_add_tx: tokio::sync::mpsc::Sender<SocketAddr>,
    monolith_remove_tx: tokio::sync::mpsc::Sender<SocketAddr>,

    notif_connect: Arc<Notify>,
    notif_disconnect: Arc<Notify>,
    notif_recv: Arc<Notify>,

    state: Arc<Mutex<MonolithState>>,
}

/// The internal state of the emulated monolith, safe to share between tasks and threads.
///
/// This is necessary because the monolith is split into two tasks: one for the websocket
/// connection and one for the HTTP mock server.
#[derive(Debug, Default)]
pub struct MonolithState {
    connected: bool,
    received_raw: Vec<Message>,
    received_http: Vec<MockRequest>,
    /// A mapping from request path to response body for mocking HTTP responses.
    response_mocks: HashMap<String, (MockRespParts, Bytes)>,
    rooms: HashMap<RoomName, RoomMetadata>,
    room_load_epoch: Arc<AtomicU32>,
    clients: HashSet<ClientId>,
}

impl Monolith {
    pub async fn new(ctx: &TestRunner) -> anyhow::Result<Self> {
        Self::with_behavior(ctx, BehaviorManual).await
    }

    pub async fn with_behavior<B>(ctx: &TestRunner, mut behavior: B) -> anyhow::Result<Self>
    where
        B: Behavior + Send + 'static,
    {
        // Binding to port 0 will let the OS allocate a random port for us.
        let listener =
            Arc::new(TcpListener::bind(SocketAddr::new(IpAddr::V6(Ipv6Addr::LOCALHOST), 0)).await?);
        let http_listener =
            Arc::new(TcpListener::bind(SocketAddr::new(IpAddr::V6(Ipv6Addr::LOCALHOST), 0)).await?);
        let notif_connect = Arc::new(Notify::new());
        let notif_disconnect = Arc::new(Notify::new());
        let notif_recv = Arc::new(Notify::new());

        let (outgoing_tx, mut outgoing_rx) = tokio::sync::mpsc::channel(50);

        let state = Arc::new(Mutex::new(MonolithState {
            room_load_epoch: ctx.room_load_epoch.clone(),
            ..Default::default()
        }));

        let _listener = listener.clone();
        let _notif_connect = notif_connect.clone();
        let _notif_disconnect = notif_disconnect.clone();
        let _notif_recv = notif_recv.clone();
        let _state = state.clone();
        let http_port = http_listener.local_addr().unwrap().port();
        let task = tokio::task::Builder::new()
            .name("emulated monolith (websocket)")
            .spawn(async move {
                let state = _state;
                loop {
                    let (stream, _) = _listener.accept().await.unwrap();
                    let mut ws = tokio_tungstenite::accept_async(stream).await.unwrap();
                    let init = M2BInit {
                        port: http_port,
                        region: "unknown".into(),
                    };
                    let msg = serde_json::to_string(&MsgM2B::Init(init)).unwrap();
                    ws.send(Message::Text(msg)).await.unwrap();
                    state.lock().unwrap().connected = true;
                    _notif_connect.notify_one();
                    loop {
                        println!("monolith: waiting for message");
                        tokio::select! {
                            Some(msg) = outgoing_rx.recv() => {
                                ws.send(msg).await.unwrap();
                            }
                            Some(msg) = ws.next() => {
                                match msg {
                                    Ok(msg) => {
                                        println!("monolith: incoming msg: {}", msg);
                                        let to_send = {
                                            let mut state = state.lock().unwrap();
                                            let parsed = match &msg {
                                                Message::Text(msg) => serde_json::from_str(&msg).unwrap(),
                                                _ => panic!("unexpected message type: {:?}", msg),
                                            };

                                            let to_send = behavior.on_msg(&parsed, &mut state);
                                            state.received_raw.push(msg);
                                            to_send
                                        };
                                        for msg in to_send {
                                            let m = serde_json::to_string(&msg).unwrap();
                                            ws.send(Message::Text(m)).await.unwrap();
                                        }
                                        _notif_recv.notify_one();
                                    },
                                    Err(e) => {
                                        warn!("monolith: websocket error: {:?}", e);
                                        break;
                                    }
                                }
                            }
                            else => break,
                        }
                    }
                    state.lock().unwrap().connected = false;
                    _notif_disconnect.notify_one();
                }
            })?;

        let _http_listener = http_listener.clone();
        let service = MockService::new(state.clone());
        let http_task = tokio::task::Builder::new()
            .name("emulated monolith (http)")
            .spawn(async move {
                let http_listener = _http_listener;
                let service = service.clone();

                loop {
                    let (stream, _) = http_listener.accept().await.unwrap();
                    let stream = tokio::io::BufReader::new(stream);
                    let io = hyper_util::rt::TokioIo::new(stream);

                    let service = service.clone();
                    let conn =
                        hyper::server::conn::http1::Builder::new().serve_connection(io, service);

                    if let Err(err) = conn.await {
                        warn!("Error serving connection: {:?}", err);
                    }
                }
            })?;

        Ok(Self {
            listener,
            http_listener,
            outgoing_tx,
            task,
            http_task,
            monolith_add_tx: ctx.monolith_add_tx.clone(),
            monolith_remove_tx: ctx.monolith_remove_tx.clone(),
            notif_connect,
            notif_disconnect,
            notif_recv,
            state,
        })
    }

    /// The port that balancer websocket connections should connect to.
    pub fn balancer_port(&self) -> u16 {
        self.listener.local_addr().unwrap().port()
    }

    /// The port that HTTP requests should be sent to.
    pub fn http_port(&self) -> u16 {
        self.http_listener.local_addr().unwrap().port()
    }

    pub fn connected(&self) -> bool {
        match self.state.try_lock() {
            Ok(state) => state.connected,
            Err(_) => {
                println!("WARNING: monolith state is locked, blocking on lock");
                self.state.lock().unwrap().connected
            }
        }
    }

    pub fn clients(&self) -> HashSet<ClientId> {
        self.state.lock().unwrap().clients.clone()
    }

    /// Tell the provider to add this monolith to the list of available monoliths.
    pub async fn show(&mut self) {
        println!("showing monolith");
        self.monolith_add_tx
            .send(self.listener.local_addr().unwrap())
            .await
            .unwrap();
        println!("waiting for notification");
        self.notif_connect.notified().await;
    }

    /// Tell the provider to remove this monolith from the list of available monoliths.
    pub async fn hide(&mut self) {
        println!("hiding monolith");
        self.monolith_remove_tx
            .send(self.listener.local_addr().unwrap())
            .await
            .unwrap();
        println!("waiting for notification");
        self.notif_disconnect.notified().await;
    }

    /// Wait until the next message is received.
    pub async fn wait_recv(&self) {
        self.notif_recv.notified().await;
    }

    pub fn clear_recv(&mut self) {
        self.state.lock().unwrap().received_raw.clear();
    }

    pub async fn send(&mut self, msg: impl Into<MsgM2B>) {
        let msg = serde_json::to_string(&msg.into()).unwrap();
        self.send_raw(Message::Text(msg)).await;
    }

    pub fn collect_recv(&self) -> Vec<MsgB2M> {
        self.state
            .lock()
            .unwrap()
            .received_raw
            .iter()
            .filter_map(|msg| match msg {
                Message::Text(msg) => {
                    let msg: MsgB2M = serde_json::from_str(msg).unwrap();
                    Some(msg)
                }
                _ => None,
            })
            .collect()
    }

    pub fn set_all_mock_http(&mut self, mocks: HashMap<String, (MockRespParts, Bytes)>) {
        self.state.lock().unwrap().response_mocks = mocks;
    }

    pub fn collect_mock_http(&self) -> Vec<MockRequest> {
        self.state.lock().unwrap().received_http.clone()
    }

    pub async fn load_room(&mut self, room: impl Into<RoomName> + Clone) {
        let connected = self.connected();
        let room = room.into();
        let meta = RoomMetadata::default_with_name(room.clone());
        let load_epoch = {
            let mut state = self.state.lock().unwrap();
            state.rooms.insert(room, meta.clone());
            state.room_load_epoch.fetch_add(1, Ordering::Relaxed)
        };
        if connected {
            self.send(M2BLoaded {
                room: meta,
                load_epoch,
            })
            .await;
        }
    }

    pub async fn unload_room(&mut self, room: impl Into<RoomName> + Clone) {
        let room = room.into();
        self.state
            .lock()
            .unwrap()
            .rooms
            .remove(&room.clone().clone());
        if self.connected() {
            self.send(M2BUnloaded { name: room }).await;
        }
    }
}

impl Drop for Monolith {
    fn drop(&mut self) {
        self.task.abort();
        self.http_task.abort();
    }
}

#[async_trait::async_trait]
impl WebsocketSender for Monolith {
    async fn send_raw(&mut self, msg: Message) {
        self.outgoing_tx.try_send(msg).unwrap();
    }
}

/// A mock HTTP service that can be used to mock HTTP responses for emulated monoliths.
#[derive(Debug, Clone)]
struct MockService {
    state: Arc<Mutex<MonolithState>>,
}

impl MockService {
    pub fn new(state: Arc<Mutex<MonolithState>>) -> Self {
        Self { state }
    }
}

impl Service<Request<IncomingBody>> for MockService {
    type Response = Response<Full<Bytes>>;
    type Error = hyper::Error;
    type Future = Pin<Box<dyn Future<Output = Result<Self::Response, Self::Error>> + Send>>;

    fn call(&self, req: Request<hyper::body::Incoming>) -> Self::Future {
        let state = self.state.clone();
        Box::pin(async move {
            let (parts, body) = req.into_parts();
            let path = parts.uri.path().to_owned();

            let req_body = body
                .collect()
                .await
                .expect("failed to read request body")
                .to_bytes();
            let mut state = state.lock().unwrap();
            state.received_http.push(MockRequest {
                version: parts.version,
                method: parts.method,
                uri: parts.uri,
                headers: parts.headers,
                body: req_body,
            });

            let resp = state.response_mocks.get(&path).cloned();
            match resp {
                Some((parts, bytes)) => {
                    let mut resp = Response::builder()
                        .version(parts.version)
                        .status(parts.status);
                    let resp_headers = resp.headers_mut().unwrap();
                    *resp_headers = parts.headers;
                    Ok(resp
                        .body(Full::new(bytes))
                        .expect("failed to build mock response"))
                }
                None => Ok(Response::new(Full::new(Bytes::from(format!(
                    "mock not found: {}",
                    path
                ))))),
            }
        })
    }
}

#[derive(Debug, Clone, Default)]
pub struct MockRespParts {
    pub status: hyper::StatusCode,
    pub version: hyper::Version,
    pub headers: hyper::HeaderMap,
}

#[derive(Debug, Clone, Default)]
pub struct MockRequest {
    pub version: hyper::Version,
    pub method: hyper::Method,
    pub uri: hyper::Uri,
    pub headers: hyper::HeaderMap,
    pub body: Bytes,
}

/// Used to build an emulated monolith.
#[derive(Debug, Clone, Default)]
pub struct MonolithBuilder {
    response_mocks: HashMap<String, (MockRespParts, Bytes)>,
}

impl MonolithBuilder {
    pub fn new() -> Self {
        Self {
            ..Default::default()
        }
    }

    pub async fn build(self, ctx: &TestRunner) -> Monolith {
        let mut monolith = Monolith::new(ctx).await.unwrap();
        monolith.set_all_mock_http(self.response_mocks);
        monolith
    }

    /// Set a mock HTTP response for the given path.
    pub fn add_mock_http_raw(
        mut self,
        path: impl Into<String>,
        parts: MockRespParts,
        body: Bytes,
    ) -> Self {
        self.response_mocks.insert(path.into(), (parts, body));
        self
    }

    /// Set a mock HTTP response for the given path, with the body serialized as JSON.
    pub fn add_mock_http_json(
        self,
        path: impl Into<String>,
        parts: MockRespParts,
        body: impl serde::Serialize,
    ) -> Self {
        let body = serde_json::to_vec(&body).unwrap();
        self.add_mock_http_raw(path, parts, body.into())
    }
}

#[cfg(test)]
mod tests {
    use test_context::test_context;

    use crate::{Client, Monolith, TestRunner};

    #[test_context(TestRunner)]
    #[tokio::test]
    async fn should_track_clients(ctx: &mut TestRunner) {
        let mut m = Monolith::new(ctx).await.unwrap();
        m.show().await;

        let mut c1 = Client::new(ctx).unwrap();
        c1.join("foo").await;

        m.wait_recv().await;
        assert_eq!(m.clients().len(), 1);

        c1.disconnect().await;
        m.wait_recv().await;
        assert_eq!(m.clients().len(), 0);
    }
}<|MERGE_RESOLUTION|>--- conflicted
+++ resolved
@@ -21,14 +21,11 @@
 
 use crate::{TestRunner, WebsocketSender};
 
-<<<<<<< HEAD
 pub mod behavior;
 
 pub use behavior::*;
 
-=======
 /// An emulated monolith. Create one using [`MonolithBuilder`].
->>>>>>> 2037207c
 pub struct Monolith {
     pub(crate) listener: Arc<TcpListener>,
     pub(crate) http_listener: Arc<TcpListener>,
