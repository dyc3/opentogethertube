--- conflicted
+++ resolved
@@ -85,11 +85,7 @@
 			if (cachedVideo.description !== null && isCachedInfoValid) {
 				video.description = cachedVideo.description;
 			}
-<<<<<<< HEAD
-			if (cachedVideo.thumbnail !== null && (video.service !== "googledrive" || (video.service === "googledrive" && lastUpdatedAt.diff(today, "hour") <= 12))) {
-=======
-			if (cachedVideo.thumbnail !== null && isCachedInfoValid) {
->>>>>>> 9d815692
+			if (cachedVideo.thumbnail !== null && (video.service !== "googledrive" && isCachedInfoValid || (video.service === "googledrive" && lastUpdatedAt.diff(today, "hour") <= 12))) {
 				video.thumbnail = cachedVideo.thumbnail;
 			}
 			if (cachedVideo.length !== null && isCachedInfoValid) {
