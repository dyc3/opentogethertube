--- conflicted
+++ resolved
@@ -67,7 +67,6 @@
 		}
 	},
 
-<<<<<<< HEAD
 	getChanneInfoYoutube(channelData) {
 		return new Promise((resolve, reject) => {
 			YtApi.get('/channels' +
@@ -91,11 +90,7 @@
 		});
 	},
 
-	getVideoInfoYoutube(ids) {
-		// TODO: local caching of results
-=======
 	getVideoInfoYoutube(ids, onlyProperties=null) {
->>>>>>> 7afc19c4
 		if (!Array.isArray(ids)) {
 			throw "`ids` must be an array on video IDs.";
 		}
