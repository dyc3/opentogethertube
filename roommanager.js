--- conflicted
+++ resolved
@@ -6,128 +6,6 @@
 const InfoExtract = require("./infoextract");
 const storage = require("./storage");
 
-<<<<<<< HEAD
-module.exports = function (server, storage) {
-	function syncRoom(room) {
-		let syncMsg = {
-			action: "sync",
-			name: room.name,
-			title: room.title,
-			description: room.description,
-			isTemporary: room.isTemporary,
-			currentSource: room.currentSource,
-			queue: room.queue,
-			isPlaying: room.isPlaying,
-			playbackPosition: room.playbackPosition,
-			users: [],
-		};
-
-		for (let i = 0; i < room.clients.length; i++) {
-			let ws = room.clients[i].socket;
-
-			// make sure the socket is still open
-			if (ws.readyState != 1) {
-				continue;
-			}
-
-			syncMsg.users = [];
-			for (let u = 0; u < room.clients.length; u++) {
-				syncMsg.users.push({
-					name: room.clients[u].name,
-					isYou: ws == room.clients[u].socket,
-				});
-			}
-
-			ws.send(JSON.stringify(syncMsg));
-		}
-	}
-	
-	function modifyRoom(room, props) {
-		for (let k in props) {
-			room[k] = props[k];
-		}
-		rooms[room.name] = room;
-		if (!room.isTemporary) {
-			storage.saveRoom(room);
-		}
-	}
-
-	function updateRoom(room) {
-		if (_.isEmpty(room.currentSource) && room.queue.length > 0) {
-			room.currentSource = room.queue.shift();
-		}
-		else if (!_.isEmpty(room.currentSource) && room.playbackPosition > room.currentSource.length) {
-			room.currentSource = room.queue.length > 0 ? room.queue.shift() : {};
-			room.playbackPosition = 0;
-		}
-		if (_.isEmpty(room.currentSource) && room.queue.length == 0 && room.isPlaying) {
-			room.isPlaying = false;
-			room.playbackPosition = 0;
-		}
-		syncRoom(room);
-	}
-
-	function createRoom(roomName, isTemporary=false) {
-		// temporary rooms are not stored in the database
-		let newRoom = {
-			name: roomName,
-			title: "",
-			description: "",
-			isTemporary: isTemporary,
-			currentSource: {},
-			queue: [],
-			clients: [],
-			isPlaying: false,
-			playbackPosition: 0,
-		};
-		if (isTemporary) {
-			// Used to delete temporary rooms after a certain amount of time with no users connected
-			newRoom.keepAlivePing = new Date();
-		}
-		else {
-			storage.saveRoom(newRoom);
-		}
-		rooms[roomName] = newRoom;
-	}
-
-	function deleteRoom(roomName) {
-		for (let i = 0; i < rooms[roomName].clients.length; i++) {
-			rooms[roomName].clients[i].socket.send(JSON.stringify({
-				action: "room-delete",
-			}));
-			rooms[roomName].clients[i].socket.close(4003, "Room has been deleted");
-		}
-		delete rooms[roomName];
-	}
-
-	function getRoom(roomName) {
-		if (rooms.hasOwnProperty(roomName)) {
-			console.log("Room already loaded from db");
-			return new Promise(resolve =>resolve(rooms[roomName]));
-		}
-
-		// load the room from storage if it exists
-		console.log("Grabbing room", roomName, "from db");
-		return storage.getRoomByName(roomName).then(result => {
-			if (!result) {
-				return false;
-			}
-
-			let room = {
-				name: result.name,
-				title: result.title,
-				description: result.description,
-				isTemporary: false,
-				currentSource: {},
-				queue: [],
-				clients: [],
-				isPlaying: false,
-				playbackPosition: 0,
-			};
-			rooms[roomName] = room;
-			return room;
-		});
-=======
 /**
  * Represents a Room and all it's associated state, settings, connected clients.
  */
@@ -146,7 +24,6 @@
 		this.playbackPosition = 0;
 		this.clients = [];
 		this.keepAlivePing = null;
->>>>>>> 79f587d2
 	}
 
 	/**
@@ -236,6 +113,12 @@
 		// remove empty rooms
 		if (this.clients.length > 0) {
 			this.keepAlivePing = moment();
+		}
+	}
+	
+	modify(props) {
+		for (let k in props) {
+			this[k] = props[k];
 		}
 	}
 
@@ -500,23 +383,6 @@
 		});
 	},
 
-<<<<<<< HEAD
-		for (let i = 0; i < roomsToDelete.length; i++) {
-			deleteRoom(roomsToDelete[i]);
-		}
-	}, 1000);
-
-	return {
-		rooms,
-		syncRoom,
-		modifyRoom,
-		updateRoom,
-		createRoom,
-		deleteRoom,
-		addToQueue,
-		getRoom,
-	};
-=======
 	/**
 	 * Gets the loaded Room, if its loaded, otherwise grab it from the database.
 	 * If the Room can't be found it will throw a RoomNotFoundException.
@@ -535,5 +401,4 @@
 			}
 		});
 	},
->>>>>>> 79f587d2
 };