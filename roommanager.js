--- conflicted
+++ resolved
@@ -197,32 +197,10 @@
 	addToQueue(video, session=null) {
 		let queueItem = new Video();
 
-<<<<<<< HEAD
-		if (video.hasOwnProperty("url")) {
+		if (Object.prototype.hasOwnProperty.call(video, "url")) {
 			let adapter = InfoExtract.getServiceAdapterForURL(video.url);
 			queueItem.service = adapter.serviceId;
 			queueItem.id = adapter.getVideoId(video.url);
-=======
-		if (Object.prototype.hasOwnProperty.call(video, "url")) {
-			queueItem.service = InfoExtract.getService(video.url);
-
-			if (queueItem.service === "youtube") {
-				queueItem.id = InfoExtract.getVideoIdYoutube(video.url);
-			}
-			else if (queueItem.service === "vimeo") {
-				queueItem.id = InfoExtract.getVideoIdVimeo(video.url);
-			}
-			else if (queueItem.service === "dailymotion") {
-				queueItem.id = InfoExtract.getVideoIdDailymotion(video.url);
-			}
-			else if (queueItem.service === "googledrive") {
-				queueItem.id = InfoExtract.getVideoIdGoogledrive(video.url);
-			}
-			else if (queueItem.service === "direct") {
-				queueItem.id = video.url;
-				queueItem.url = video.url;
-			}
->>>>>>> 7fd99818
 		}
 		else {
 			queueItem.service = video.service;
