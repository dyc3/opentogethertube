const InfoExtractor = require("../../../server/infoextractor");
const storage = require("../../../storage");
<<<<<<< HEAD
const { CachedVideo } = require("../../../models");
const Video = require("../../../common/video.js");

const youtubeVideoListSampleResponses = {
  "BTZ5KVRUy1Q": '{"kind": "youtube#videoListResponse","etag": "\\"j6xRRd8dTPVVptg711_CSPADRfg/dqnBDym87ibK6816BZIGb9MCLYI\\"","pageInfo": {"totalResults": 1,"resultsPerPage": 1},"items": [{"kind": "youtube#video","etag": "\\"j6xRRd8dTPVVptg711_CSPADRfg/UyysisXjek5qf_mfkU7W8pFnmPs\\"","id": "BTZ5KVRUy1Q","snippet": {"publishedAt": "2019-08-26T11:32:44.000Z","channelId": "UCsLiV4WJfkTEHH0b9PmRklw","title": "tmpIwT4T4","description": "tmpIwT4T4","thumbnails": {"default": {"url": "https://i.ytimg.com/vi/BTZ5KVRUy1Q/default.jpg","width": 120,"height": 90},"medium": {"url": "https://i.ytimg.com/vi/BTZ5KVRUy1Q/mqdefault.jpg","width": 320,"height": 180},"high": {"url": "https://i.ytimg.com/vi/BTZ5KVRUy1Q/hqdefault.jpg","width": 480,"height": 360},"standard": {"url": "https://i.ytimg.com/vi/BTZ5KVRUy1Q/sddefault.jpg","width": 640,"height": 480}},"channelTitle": "Webdriver Torso","categoryId": "22","liveBroadcastContent": "none","localized": {"title": "tmpIwT4T4","description": "tmpIwT4T4"}},"contentDetails": {"duration": "PT10S","dimension": "2d","definition": "sd","caption": "false","licensedContent": true,"projection": "rectangular"}}]}',
  "I3O9J02G67I": '{"kind": "youtube#videoListResponse","etag": "\\"j6xRRd8dTPVVptg711_CSPADRfg/Ly8EM_vOONCLOEzI8TMYnzfG37k\\"","pageInfo": {"totalResults": 1,"resultsPerPage": 1},"items": [{"kind": "youtube#video","etag": "\\"j6xRRd8dTPVVptg711_CSPADRfg/Xz7huLjXglgWYbMv-lMOshzynvk\\"","id": "I3O9J02G67I","snippet": {"publishedAt": "2019-07-26T13:02:54.000Z","channelId": "UCsLiV4WJfkTEHH0b9PmRklw","title": "tmpATT2Cp","description": "tmpATT2Cp","thumbnails": {"default": {"url": "https://i.ytimg.com/vi/I3O9J02G67I/default.jpg","width": 120,"height": 90},"high": {"url": "https://i.ytimg.com/vi/I3O9J02G67I/hqdefault.jpg","width": 480,"height": 360},"standard": {"url": "https://i.ytimg.com/vi/I3O9J02G67I/sddefault.jpg","width": 640,"height": 480}},"channelTitle": "Webdriver Torso","categoryId": "22","liveBroadcastContent": "none","localized": {"title": "tmpATT2Cp","description": "tmpATT2Cp"}},"contentDetails": {"duration": "PT10S","dimension": "2d","definition": "sd","caption": "false","licensedContent": false,"projection": "rectangular"}}]}',
  "BTZ5KVRUy1Q,I3O9J02G67I": '{"kind": "youtube#videoListResponse","etag": "\\"j6xRRd8dTPVVptg711_CSPADRfg/dqnBDym87ibK6816BZIGb9MCLYI\\"","pageInfo": {"totalResults": 2,"resultsPerPage": 2},"items": [{"kind": "youtube#video","etag": "\\"j6xRRd8dTPVVptg711_CSPADRfg/UyysisXjek5qf_mfkU7W8pFnmPs\\"","id": "BTZ5KVRUy1Q","snippet": {"publishedAt": "2019-08-26T11:32:44.000Z","channelId": "UCsLiV4WJfkTEHH0b9PmRklw","title": "tmpIwT4T4","description": "tmpIwT4T4","thumbnails": {"default": {"url": "https://i.ytimg.com/vi/BTZ5KVRUy1Q/default.jpg","width": 120,"height": 90},"medium": {"url": "https://i.ytimg.com/vi/BTZ5KVRUy1Q/mqdefault.jpg","width": 320,"height": 180},"high": {"url": "https://i.ytimg.com/vi/BTZ5KVRUy1Q/hqdefault.jpg","width": 480,"height": 360},"standard": {"url": "https://i.ytimg.com/vi/BTZ5KVRUy1Q/sddefault.jpg","width": 640,"height": 480}},"channelTitle": "Webdriver Torso","categoryId": "22","liveBroadcastContent": "none","localized": {"title": "tmpIwT4T4","description": "tmpIwT4T4"}},"contentDetails": {"duration": "PT10S","dimension": "2d","definition": "sd","caption": "false","licensedContent": true,"projection": "rectangular"}}, {"kind": "youtube#video","etag": "\\"j6xRRd8dTPVVptg711_CSPADRfg/Xz7huLjXglgWYbMv-lMOshzynvk\\"","id": "I3O9J02G67I","snippet": {"publishedAt": "2019-07-26T13:02:54.000Z","channelId": "UCsLiV4WJfkTEHH0b9PmRklw","title": "tmpATT2Cp","description": "tmpATT2Cp","thumbnails": {"default": {"url": "https://i.ytimg.com/vi/I3O9J02G67I/default.jpg","width": 120,"height": 90},"high": {"url": "https://i.ytimg.com/vi/I3O9J02G67I/hqdefault.jpg","width": 480,"height": 360},"standard": {"url": "https://i.ytimg.com/vi/I3O9J02G67I/sddefault.jpg","width": 640,"height": 480}},"channelTitle": "Webdriver Torso","categoryId": "22","liveBroadcastContent": "none","localized": {"title": "tmpATT2Cp","description": "tmpATT2Cp"}},"contentDetails": {"duration": "PT10S","dimension": "2d","definition": "sd","caption": "false","licensedContent": false,"projection": "rectangular"}}]}',
};

const youtubePlaylistItemsSampleResponses = {
  "PLABqEYq6H3vpCmsmyUnHnfMOeAnjBdSNm": '{"kind": "youtube#playlistItemListResponse","etag": "\\"SJZWTG6xR0eGuCOh2bX6w3s4F94/cnSEbcCodxUd20zl5d_GdkwUYHA\\"","nextPageToken": "CAIQAA","pageInfo": {"totalResults": 30,"resultsPerPage": 2},"items": [{"kind": "youtube#playlistItem","etag": "\\"SJZWTG6xR0eGuCOh2bX6w3s4F94/NuyI91BSe5o9qLD3tvex5k06aRA\\"","id": "UExBQnFFWXE2SDN2cENtc215VW5IbmZNT2VBbmpCZFNObS4wMTcyMDhGQUE4NTIzM0Y5","snippet": {"publishedAt": "2019-03-10T02:57:27.000Z","channelId": "UC_3pplzbKMZsP5zBH_6SVJQ","title": "Chris Chan: A Comprehensive History - Part 1","description": "(1982-2000)","thumbnails": {"default": {"url": "https://i.ytimg.com/vi/zgxj_0xPleg/default.jpg","width": 120,"height": 90},"medium": {"url": "https://i.ytimg.com/vi/zgxj_0xPleg/mqdefault.jpg","width": 320,"height": 180}},"channelTitle": "GenoSamuel2.1","playlistId": "PLABqEYq6H3vpCmsmyUnHnfMOeAnjBdSNm","position": 0,"resourceId": {"kind": "youtube#video","videoId": "zgxj_0xPleg"}}}, {"kind": "youtube#playlistItem","etag": "\\"SJZWTG6xR0eGuCOh2bX6w3s4F94/yhZlmlB3rT2tcC0HpcPP0XuiTpc\\"","id": "UExBQnFFWXE2SDN2cENtc215VW5IbmZNT2VBbmpCZFNObS41NkI0NEY2RDEwNTU3Q0M2","snippet": {"publishedAt": "2019-03-02T15:25:25.000Z","channelId": "UC_3pplzbKMZsP5zBH_6SVJQ","title": "Chris Chan: A Comprehensive History - Part 2","description": "(2000-2004)","thumbnails": {"default": {"url": "https://i.ytimg.com/vi/_3QMqssyBwQ/default.jpg","width": 120,"height": 90}},"channelTitle": "GenoSamuel2.1","playlistId": "PLABqEYq6H3vpCmsmyUnHnfMOeAnjBdSNm","position": 1,"resourceId": {"kind": "youtube#video","videoId": "_3QMqssyBwQ"}}}]}',
};

const youtubeChannelInfoSampleResponses = {
  "UC_3pplzbKMZsP5zBH_6SVJQ": '{"kind": "youtube#channelListResponse","etag": "\\"SJZWTG6xR0eGuCOh2bX6w3s4F94/leWpA6dGmEXalohSiXBor2qtaWQ\\"","pageInfo": {"totalResults": 1,"resultsPerPage": 1},"items": [{"kind": "youtube#channel","etag": "\\"SJZWTG6xR0eGuCOh2bX6w3s4F94/PB1IXNZVuqTG-acrVEyYgyg_L7s\\"","id": "UC_3pplzbKMZsP5zBH_6SVJQ","contentDetails": {"relatedPlaylists": {"uploads": "UU_3pplzbKMZsP5zBH_6SVJQ","watchHistory": "HL","watchLater": "WL"}}}]}',
};

const youtubeSearchSampleResponses = {
  "family guy funny moments": '{ "kind": "youtube#searchListResponse", "etag": "\\"SJZWTG6xR0eGuCOh2bX6w3s4F94/-rW-pTc9pdX9oaCnXbRwseTrCG4\\"", "nextPageToken": "CAMQAA", "regionCode": "US", "pageInfo": {"totalResults": 1000000,"resultsPerPage": 3 }, "items": [{"kind": "youtube#searchResult","etag": "\\"SJZWTG6xR0eGuCOh2bX6w3s4F94/H2q6SSWvRq7umOC6k4pKLlQ_EFU\\"","id": {"kind": "youtube#video","videoId": "UJXZihZCP2g"}},{"kind": "youtube#searchResult","etag": "\\"SJZWTG6xR0eGuCOh2bX6w3s4F94/qmodXyyqsd1jYzoKX0Sg658bGbY\\"","id": {"kind": "youtube#video","videoId": "ysEdZ3KWYIU"}},{"kind": "youtube#searchResult","etag": "\\"SJZWTG6xR0eGuCOh2bX6w3s4F94/yebpBNSyYMGWyXGEruVYdK1PmcA\\"","id": {"kind": "youtube#video","videoId": "Tu3TiESKJGk"}} ]}',
};

const vimeoOEmbedSampleResponses = {
  "94338566": `{"type":"video","version":"1.0","provider_name":"Vimeo","provider_url":"https://vimeo.com/","title":"Showreel","author_name":"Susi Sie","author_url":"https://vimeo.com/susisie","is_plus":"1","account_type":"plus","width":480,"height":190,"duration":70,"description":"No animation. No 3D. Just reality.","thumbnail_url":"https://i.vimeocdn.com/video/474246782_295x166.jpg","thumbnail_width":295,"thumbnail_height":117,"thumbnail_url_with_play_button":"https://i.vimeocdn.com/filter/overlay?src0=https%3A%2F%2Fi.vimeocdn.com%2Fvideo%2F474246782_295x166.jpg&src1=http%3A%2F%2Ff.vimeocdn.com%2Fp%2Fimages%2Fcrawler_play.png","upload_date":"2014-05-07 04:30:13","video_id":94338566,"uri":"/videos/94338566"}`,
};

const dailymotionVideoInfoSampleResponses = {
  "x1fz4ii": `{"title":"Hackathon BeMyApp/Dailymotion","description":"This is a video that was done after our hackathon","thumbnail_url":"https://s2.dmcdn.net/v/7sRg71UN0OKwaG4Wj","duration":213}`,
};

const directVideoInfoFFProbe = {
  "normal-mp4": `{
    "streams": [
        {
            "index": 0,
            "codec_name": "aac",
            "codec_long_name": "AAC (Advanced Audio Coding)",
            "profile": "LC",
            "codec_type": "audio",
            "codec_time_base": "1/48000",
            "codec_tag_string": "mp4a",
            "codec_tag": "0x6134706d",
            "sample_fmt": "fltp",
            "sample_rate": "48000",
            "channels": 2,
            "channel_layout": "stereo",
            "bits_per_sample": 0,
            "r_frame_rate": "0/0",
            "avg_frame_rate": "0/0",
            "time_base": "1/48000",
            "start_pts": 0,
            "start_time": "0.000000",
            "duration_ts": 4883456,
            "duration": "101.738667",
            "bit_rate": "9429",
            "max_bit_rate": "128000",
            "nb_frames": "4769",
            "disposition": {
                "default": 1,
                "dub": 0,
                "original": 0,
                "comment": 0,
                "lyrics": 0,
                "karaoke": 0,
                "forced": 0,
                "hearing_impaired": 0,
                "visual_impaired": 0,
                "clean_effects": 0,
                "attached_pic": 0,
                "timed_thumbnails": 0
            },
            "tags": {
                "creation_time": "2018-06-14T00:55:14.000000Z",
                "language": "eng",
                "handler_name": "Sound Media Handler"
            }
        },
        {
            "index": 1,
            "codec_name": "h264",
            "codec_long_name": "H.264 / AVC / MPEG-4 AVC / MPEG-4 part 10",
            "profile": "High",
            "codec_type": "video",
            "codec_time_base": "50867/3052000",
            "codec_tag_string": "avc1",
            "codec_tag": "0x31637661",
            "width": 1280,
            "height": 720,
            "coded_width": 1280,
            "coded_height": 720,
            "has_b_frames": 2,
            "sample_aspect_ratio": "0:1",
            "display_aspect_ratio": "0:1",
            "pix_fmt": "yuv420p",
            "level": 32,
            "color_range": "tv",
            "color_space": "bt709",
            "color_transfer": "iec61966-2-1",
            "color_primaries": "bt709",
            "chroma_location": "left",
            "refs": 1,
            "is_avc": "true",
            "nal_length_size": "4",
            "r_frame_rate": "30/1",
            "avg_frame_rate": "1526000/50867",
            "time_base": "1/1000",
            "start_pts": 67,
            "start_time": "0.067000",
            "duration_ts": 101734,
            "duration": "101.734000",
            "bit_rate": "20006455",
            "bits_per_raw_sample": "8",
            "nb_frames": "3052",
            "disposition": {
                "default": 1,
                "dub": 0,
                "original": 0,
                "comment": 0,
                "lyrics": 0,
                "karaoke": 0,
                "forced": 0,
                "hearing_impaired": 0,
                "visual_impaired": 0,
                "clean_effects": 0,
                "attached_pic": 0,
                "timed_thumbnails": 0
            },
            "tags": {
                "creation_time": "2018-06-14T00:55:14.000000Z",
                "language": "und",
                "handler_name": "Video Media Handler",
                "encoder": "AVC Coding"
            }
        }
    ]
}`,
  "mp4-no-audio": `{
    "streams": [
        {
            "index": 0,
            "codec_name": "h264",
            "codec_long_name": "H.264 / AVC / MPEG-4 AVC / MPEG-4 part 10",
            "profile": "High",
            "codec_type": "video",
            "codec_time_base": "1/60",
            "codec_tag_string": "avc1",
            "codec_tag": "0x31637661",
            "width": 1024,
            "height": 576,
            "coded_width": 1024,
            "coded_height": 576,
            "has_b_frames": 2,
            "sample_aspect_ratio": "0:1",
            "display_aspect_ratio": "0:1",
            "pix_fmt": "yuv420p",
            "level": 31,
            "chroma_location": "left",
            "refs": 1,
            "is_avc": "true",
            "nal_length_size": "4",
            "r_frame_rate": "30/1",
            "avg_frame_rate": "30/1",
            "time_base": "1/15360",
            "start_pts": 0,
            "start_time": "0.000000",
            "duration_ts": 2077194,
            "duration": "135.233984",
            "bit_rate": "2401573",
            "bits_per_raw_sample": "8",
            "nb_frames": "4057",
            "disposition": {
                "default": 1,
                "dub": 0,
                "original": 0,
                "comment": 0,
                "lyrics": 0,
                "karaoke": 0,
                "forced": 0,
                "hearing_impaired": 0,
                "visual_impaired": 0,
                "clean_effects": 0,
                "attached_pic": 0,
                "timed_thumbnails": 0
            },
            "tags": {
                "language": "und",
                "handler_name": "VideoHandler"
            }
        }
    ]
}`,
  "webm-no-duration": `{
    "streams": [
        {
            "index": 0,
            "codec_name": "vp8",
            "codec_long_name": "On2 VP8",
            "profile": "1",
            "codec_type": "video",
            "codec_time_base": "1/25",
            "codec_tag_string": "[0][0][0][0]",
            "codec_tag": "0x0000",
            "width": 640,
            "height": 360,
            "coded_width": 640,
            "coded_height": 360,
            "has_b_frames": 0,
            "sample_aspect_ratio": "1:1",
            "display_aspect_ratio": "16:9",
            "pix_fmt": "yuv420p",
            "level": -99,
            "field_order": "progressive",
            "refs": 1,
            "r_frame_rate": "25/1",
            "avg_frame_rate": "25/1",
            "time_base": "1/1000",
            "start_pts": 0,
            "start_time": "0.000000",
            "disposition": {
                "default": 1,
                "dub": 0,
                "original": 0,
                "comment": 0,
                "lyrics": 0,
                "karaoke": 0,
                "forced": 0,
                "hearing_impaired": 0,
                "visual_impaired": 0,
                "clean_effects": 0,
                "attached_pic": 0,
                "timed_thumbnails": 0
            },
            "tags": {
                "language": "eng"
            }
        },
        {
            "index": 1,
            "codec_name": "vorbis",
            "codec_long_name": "Vorbis",
            "codec_type": "audio",
            "codec_time_base": "1/44100",
            "codec_tag_string": "[0][0][0][0]",
            "codec_tag": "0x0000",
            "sample_fmt": "fltp",
            "sample_rate": "44100",
            "channels": 1,
            "channel_layout": "mono",
            "bits_per_sample": 0,
            "r_frame_rate": "0/0",
            "avg_frame_rate": "0/0",
            "time_base": "1/1000",
            "start_pts": 0,
            "start_time": "0.000000",
            "disposition": {
                "default": 1,
                "dub": 0,
                "original": 0,
                "comment": 0,
                "lyrics": 0,
                "karaoke": 0,
                "forced": 0,
                "hearing_impaired": 0,
                "visual_impaired": 0,
                "clean_effects": 0,
                "attached_pic": 0,
                "timed_thumbnails": 0
            },
            "tags": {
                "language": "eng"
            }
        }
    ]
}`,
};

describe('InfoExtractor Link Parsing', () => {
  // Testing link parsing for specific services has been moved to their respective describe blocks

  it('getService() should return false when given link to unsupported service', () => {
    expect(InfoExtract.getService("http://example.com")).toEqual(false);
  });

  it('getService() should return false when given invalid string', () => {
    expect(InfoExtract.getService("funny man")).toEqual(false);
    expect(InfoExtract.getService("youtube.com epic fail compilation")).toEqual(false);
    expect(InfoExtract.getService("")).toEqual(false);
  });

  it('getService() should return false when given null', () => {
    expect(InfoExtract.getService(null)).toEqual(false);
  });

  it('getService() should return false when given undefined', () => {
    expect(InfoExtract.getService(undefined)).toEqual(false);
  });
});

describe('InfoExtractor Bulk Retrieval', () => {
  beforeEach(async () => {
    await CachedVideo.destroy({ where: {} });
  }),

  afterEach(async () => {
    await CachedVideo.destroy({ where: {} });
  }),

  it("should get the correct video metadata for multiple videos with only one call to the youtube API", async () => {
    jest.spyOn(InfoExtract.YtApi, 'get').mockImplementation().mockResolvedValue({ status: 200, data: JSON.parse(youtubeVideoListSampleResponses["BTZ5KVRUy1Q,I3O9J02G67I"]) });
    let videos = [
      {
        service: "youtube",
        id: "BTZ5KVRUy1Q",
      },
      {
        service: "youtube",
        id: "I3O9J02G67I",
      },
    ];
    jest.spyOn(storage, "getManyVideoInfo").mockResolvedValue(videos);
    jest.spyOn(storage, "updateManyVideoInfo").mockResolvedValue(true);

    expect(await InfoExtract.getManyVideoInfo(videos)).toEqual([
      new Video({
        service: "youtube",
        id: "BTZ5KVRUy1Q",
        title: "tmpIwT4T4",
        description: "tmpIwT4T4",
        thumbnail: "https://i.ytimg.com/vi/BTZ5KVRUy1Q/mqdefault.jpg",
        length: 10,
      }),
      new Video({
        service: "youtube",
        id: "I3O9J02G67I",
        title: "tmpATT2Cp",
        description: "tmpATT2Cp",
        thumbnail: "https://i.ytimg.com/vi/I3O9J02G67I/default.jpg",
        length: 10,
      }),
    ]);
    expect(storage.getManyVideoInfo).toHaveBeenCalledTimes(1);
    expect(storage.updateManyVideoInfo).toHaveBeenCalledTimes(1);
    expect(InfoExtract.YtApi.get).toHaveBeenCalledTimes(1);

    InfoExtract.YtApi.get.mockRestore();
    storage.getManyVideoInfo.mockRestore();
    storage.updateManyVideoInfo.mockRestore();
  });

  it("should get the correct video metadata for multiple videos with only 2 calls to the youtube API", async () => {
    jest.spyOn(InfoExtract.YtApi, 'get').mockImplementation().mockImplementation(url => {
      if (url.includes("BTZ5KVRUy1Q")) {
        return Promise.resolve({ status: 200, data: JSON.parse(youtubeVideoListSampleResponses["BTZ5KVRUy1Q"]) });
      }
      else if (url.includes("I3O9J02G67I")) {
        return Promise.resolve({ status: 200, data: JSON.parse(youtubeVideoListSampleResponses["I3O9J02G67I"]) });
      }
    });
    let videos = [
      {
        service: "youtube",
        id: "BTZ5KVRUy1Q",
        title: "tmpIwT4T4",
        description: "tmpIwT4T4",
        thumbnail: "https://i.ytimg.com/vi/BTZ5KVRUy1Q/mqdefault.jpg",
      },
      {
        service: "youtube",
        id: "I3O9J02G67I",
        length: 10,
      },
    ];
    jest.spyOn(storage, "getManyVideoInfo").mockResolvedValue(videos);
    jest.spyOn(storage, "updateManyVideoInfo").mockResolvedValue(true);

    expect(await InfoExtract.getManyVideoInfo(videos)).toEqual([
      new Video({
        service: "youtube",
        id: "BTZ5KVRUy1Q",
        title: "tmpIwT4T4",
        description: "tmpIwT4T4",
        thumbnail: "https://i.ytimg.com/vi/BTZ5KVRUy1Q/mqdefault.jpg",
        length: 10,
      }),
      new Video({
        service: "youtube",
        id: "I3O9J02G67I",
        title: "tmpATT2Cp",
        description: "tmpATT2Cp",
        thumbnail: "https://i.ytimg.com/vi/I3O9J02G67I/default.jpg",
        length: 10,
      }),
    ]);
    expect(storage.getManyVideoInfo).toHaveBeenCalledTimes(1);
    expect(storage.updateManyVideoInfo).toHaveBeenCalledTimes(2);
    expect(InfoExtract.YtApi.get).toHaveBeenCalledTimes(2);

    InfoExtract.YtApi.get.mockRestore();
    storage.getManyVideoInfo.mockRestore();
    storage.updateManyVideoInfo.mockRestore();
  });
});

describe("InfoExtractor Youtube Support", () => {
  afterEach(() => {
    InfoExtract.redisClient.get.mockClear();
    InfoExtract.redisClient.set.mockClear();
  });

  it('getService() should return youtube when given youtube link', () => {
    expect(InfoExtract.getService("http://youtube.com/watch?v=I3O9J02G67I")).toEqual("youtube");
    expect(InfoExtract.getService("http://www.youtube.com/watch?v=I3O9J02G67I")).toEqual("youtube");
    expect(InfoExtract.getService("https://youtube.com/watch?v=I3O9J02G67I")).toEqual("youtube");
    expect(InfoExtract.getService("https://www.youtube.com/watch?v=I3O9J02G67I")).toEqual("youtube");
    expect(InfoExtract.getService("https://m.youtube.com/watch?v=I3O9J02G67I")).toEqual("youtube");
    expect(InfoExtract.getService("http://youtu.be/I3O9J02G67I")).toEqual("youtube");
    expect(InfoExtract.getService("https://youtu.be/I3O9J02G67I")).toEqual("youtube");
  });

  it('getVideoIdYoutube() should return correct id when given youtube link', () => {
    expect(InfoExtract.getVideoIdYoutube("http://youtube.com/watch?v=I3O9J02G67I")).toEqual("I3O9J02G67I");
    expect(InfoExtract.getVideoIdYoutube("http://www.youtube.com/watch?v=I3O9J02G67I")).toEqual("I3O9J02G67I");
    expect(InfoExtract.getVideoIdYoutube("https://youtube.com/watch?v=I3O9J02G67I")).toEqual("I3O9J02G67I");
    expect(InfoExtract.getVideoIdYoutube("https://www.youtube.com/watch?v=I3O9J02G67I")).toEqual("I3O9J02G67I");
    expect(InfoExtract.getVideoIdYoutube("https://m.youtube.com/watch?v=I3O9J02G67I")).toEqual("I3O9J02G67I");
    expect(InfoExtract.getVideoIdYoutube("http://youtu.be/I3O9J02G67I")).toEqual("I3O9J02G67I");
    expect(InfoExtract.getVideoIdYoutube("https://youtu.be/I3O9J02G67I")).toEqual("I3O9J02G67I");
    expect(InfoExtract.getVideoIdYoutube("https://youtu.be/I3O9J02G67I?t=2")).toEqual("I3O9J02G67I");
  });

  it('getVideoIdYoutube() should return null if link does not contain video id', () => {
    expect(InfoExtract.getVideoIdYoutube("http://youtube.com/")).toEqual(null);
    expect(InfoExtract.getVideoIdYoutube("https://www.youtube.com/playlist?list=PLABqEYq6H3vpCmsmyUnHnfMOeAnjBdSNm")).toEqual(null);
  });

  it('getChannelIdYoutube() should return correct object', () => {
    expect(InfoExtract.getChannelIdYoutube("https://www.youtube.com/channel/UCcVClhnvO2PaYoiJstwphpg")).toEqual({ channel: "UCcVClhnvO2PaYoiJstwphpg" });
    expect(InfoExtract.getChannelIdYoutube("https://www.youtube.com/channel/UCcVClhnvO2PaYoiJstwphpg?view_as=subscriber")).toEqual({ channel: "UCcVClhnvO2PaYoiJstwphpg" });
    expect(InfoExtract.getChannelIdYoutube("https://www.youtube.com/channel/UCcVClhnvO2PaYoiJstwphpg/videos")).toEqual({ channel: "UCcVClhnvO2PaYoiJstwphpg" });
    expect(InfoExtract.getChannelIdYoutube("https://www.youtube.com/channel/UCcVClhnvO2PaYoiJstwphpg/playlists")).toEqual({ channel: "UCcVClhnvO2PaYoiJstwphpg" });
    expect(InfoExtract.getChannelIdYoutube("https://www.youtube.com/channel/UCcVClhnvO2PaYoiJstwphpg/community")).toEqual({ channel: "UCcVClhnvO2PaYoiJstwphpg" });
    expect(InfoExtract.getChannelIdYoutube("https://www.youtube.com/channel/UCcVClhnvO2PaYoiJstwphpg/channels")).toEqual({ channel: "UCcVClhnvO2PaYoiJstwphpg" });
    expect(InfoExtract.getChannelIdYoutube("https://www.youtube.com/channel/UCcVClhnvO2PaYoiJstwphpg/about")).toEqual({ channel: "UCcVClhnvO2PaYoiJstwphpg" });
    expect(InfoExtract.getChannelIdYoutube("https://www.youtube.com/channel/UCcVClhnvO2PaYoiJstwphpg/featured")).toEqual({ channel: "UCcVClhnvO2PaYoiJstwphpg" });
    expect(InfoExtract.getChannelIdYoutube("https://www.youtube.com/channel/UCcVClhnvO2PaYoiJstwphpg/asdfsadflkj")).toEqual({ channel: "UCcVClhnvO2PaYoiJstwphpg" });
    expect(InfoExtract.getChannelIdYoutube("https://youtube.com/user/rollthedyc3")).toEqual({ user: "rollthedyc3" });
    expect(InfoExtract.getChannelIdYoutube("https://youtube.com/c/rollthedyc3")).toEqual({ user: "rollthedyc3" });
    expect(InfoExtract.getChannelIdYoutube("https://youtube.com/rollthedyc3")).toEqual({ user: "rollthedyc3" });
    expect(InfoExtract.getChannelIdYoutube("https://www.youtube.com/c/rollthedyc3/videos")).toEqual({ user: "rollthedyc3" });
    expect(InfoExtract.getChannelIdYoutube("https://www.youtube.com/c/rollthedyc3/videos?view_as=subscriber")).toEqual({ user: "rollthedyc3" });
  });

  it("should get 1 video", async () => {
    jest.spyOn(InfoExtract.YtApi, 'get').mockImplementation().mockResolvedValue({ status: 200, data: JSON.parse(youtubeVideoListSampleResponses["BTZ5KVRUy1Q"]) });
    jest.spyOn(storage, 'updateManyVideoInfo').mockImplementation().mockResolvedValue(true);

    expect.assertions(2);
    await InfoExtract.getVideoInfoYoutube(["BTZ5KVRUy1Q"]).then(results => {
      expect(results["BTZ5KVRUy1Q"]).toEqual(new Video({
        service: "youtube",
        id: "BTZ5KVRUy1Q",
        title: "tmpIwT4T4",
        description: "tmpIwT4T4",
        thumbnail: "https://i.ytimg.com/vi/BTZ5KVRUy1Q/mqdefault.jpg",
        length: 10,
      }));
    });
    expect(storage.updateManyVideoInfo).toHaveBeenCalledTimes(1);

    InfoExtract.YtApi.get.mockRestore();
    storage.updateManyVideoInfo.mockRestore();
  });

  it("should get 1 video with onlyProperties set", async () => {
    jest.spyOn(InfoExtract.YtApi, 'get').mockImplementation().mockResolvedValue({ status: 200, data: JSON.parse(youtubeVideoListSampleResponses["BTZ5KVRUy1Q"]) });
    jest.spyOn(storage, 'updateManyVideoInfo').mockImplementation().mockResolvedValue(true);

    expect.assertions(2);
    // eslint-disable-next-line array-bracket-newline
    await InfoExtract.getVideoInfoYoutube(["BTZ5KVRUy1Q"], ["title", "description", "thumbnail", "length"]).then(results => {
      expect(results["BTZ5KVRUy1Q"]).toEqual(new Video({
        service: "youtube",
        id: "BTZ5KVRUy1Q",
        title: "tmpIwT4T4",
        description: "tmpIwT4T4",
        thumbnail: "https://i.ytimg.com/vi/BTZ5KVRUy1Q/mqdefault.jpg",
        length: 10,
      }));
      expect(storage.updateManyVideoInfo).toHaveBeenCalledTimes(1);
    });

    InfoExtract.YtApi.get.mockRestore();
    storage.updateManyVideoInfo.mockRestore();
  });

  it("should get 2 videos", async () => {
    jest.spyOn(InfoExtract.YtApi, 'get').mockImplementation().mockResolvedValue({ status: 200, data: JSON.parse(youtubeVideoListSampleResponses["BTZ5KVRUy1Q,I3O9J02G67I"]) });
    jest.spyOn(storage, 'updateManyVideoInfo').mockImplementation().mockResolvedValue(true);

    expect.assertions(3);
    // eslint-disable-next-line array-bracket-newline
    await InfoExtract.getVideoInfoYoutube(["BTZ5KVRUy1Q", "I3O9J02G67I"]).then(results => {
      expect(results["BTZ5KVRUy1Q"]).toEqual(new Video({
        service: "youtube",
        id: "BTZ5KVRUy1Q",
        title: "tmpIwT4T4",
        description: "tmpIwT4T4",
        thumbnail: "https://i.ytimg.com/vi/BTZ5KVRUy1Q/mqdefault.jpg",
        length: 10,
      }));
      expect(results["I3O9J02G67I"]).toEqual(new Video({
        service: "youtube",
        id: "I3O9J02G67I",
        title: "tmpATT2Cp",
        description: "tmpATT2Cp",
        thumbnail: "https://i.ytimg.com/vi/I3O9J02G67I/default.jpg",
        length: 10,
      }));
      expect(storage.updateManyVideoInfo).toHaveBeenCalledTimes(1);
    });

    InfoExtract.YtApi.get.mockRestore();
    storage.updateManyVideoInfo.mockRestore();
  });

  it("should attempt fallback if it fails to get video due to quota limit, and length is requested", async () => {
    jest.spyOn(InfoExtract.YtApi, 'get').mockImplementation().mockRejectedValue({ response: { status: 403 } });
    jest.spyOn(InfoExtract, "getVideoLengthYoutube_Fallback").mockResolvedValue(10);
    jest.spyOn(storage, 'updateManyVideoInfo').mockImplementation().mockRejectedValue(true);

    expect.assertions(3);
    await InfoExtract.getVideoInfoYoutube(["BTZ5KVRUy1Q"], ["length"]).then(results => {
      expect(InfoExtract.getVideoLengthYoutube_Fallback).toHaveBeenCalled();
      expect(results["BTZ5KVRUy1Q"]).toEqual(new Video({
        service: "youtube",
        id: "BTZ5KVRUy1Q",
        length: 10,
        thumbnail: "https://i.ytimg.com/vi/BTZ5KVRUy1Q/default.jpg",
      }));
      expect(storage.updateManyVideoInfo).toHaveBeenCalled();
    });

    InfoExtract.YtApi.get.mockRestore();
    InfoExtract.getVideoLengthYoutube_Fallback.mockRestore();
    storage.updateManyVideoInfo.mockRestore();
  });

  it("should fail to get video due to quota limit, and length is not requested", async () => {
    jest.spyOn(InfoExtract.YtApi, 'get').mockImplementation().mockRejectedValue({ response: { status: 403 } });
    jest.spyOn(InfoExtract, "getVideoLengthYoutube_Fallback").mockResolvedValue(10);
    jest.spyOn(storage, 'updateManyVideoInfo').mockImplementation().mockRejectedValue(true);

    await expect(InfoExtract.getVideoInfoYoutube(["BTZ5KVRUy1Q"], ["title"])).rejects.toThrow(/API quota/);
    expect(InfoExtract.getVideoLengthYoutube_Fallback).not.toHaveBeenCalled();
    expect(storage.updateManyVideoInfo).not.toHaveBeenCalled();

    InfoExtract.YtApi.get.mockRestore();
    InfoExtract.getVideoLengthYoutube_Fallback.mockRestore();
    storage.updateManyVideoInfo.mockRestore();
  });

  it("should fail to get video due to other reasons", async () => {
    jest.spyOn(InfoExtract.YtApi, 'get').mockImplementation().mockRejectedValue(new Error());
    jest.spyOn(storage, 'updateManyVideoInfo').mockImplementation().mockResolvedValue(true);

    await expect(InfoExtract.getVideoInfoYoutube(["BTZ5KVRUy1Q"])).rejects.toThrow();
    expect(InfoExtract.YtApi.get).toHaveBeenCalledTimes(1);
    expect(storage.updateManyVideoInfo).not.toHaveBeenCalled();

    InfoExtract.YtApi.get.mockRestore();
    storage.updateManyVideoInfo.mockRestore();
  });

  it("should fail to get video because ids is not an array", async () => {
    jest.spyOn(InfoExtract.YtApi, 'get').mockImplementation().mockResolvedValue({ status: 200, data: JSON.parse(youtubeVideoListSampleResponses["BTZ5KVRUy1Q"]) });
    jest.spyOn(storage, 'updateManyVideoInfo').mockImplementation().mockResolvedValue(true);

    await expect(InfoExtract.getVideoInfoYoutube("BTZ5KVRUy1Q")).rejects.toThrow();
    expect(InfoExtract.YtApi.get).not.toHaveBeenCalled();
    expect(storage.updateManyVideoInfo).not.toHaveBeenCalled();

    InfoExtract.YtApi.get.mockRestore();
    storage.updateManyVideoInfo.mockRestore();
  });

  it("should fail to get video because onlyProperties is an empty array", async () => {
    jest.spyOn(InfoExtract.YtApi, 'get').mockImplementation().mockResolvedValue({ status: 200, data: JSON.parse(youtubeVideoListSampleResponses["BTZ5KVRUy1Q"]) });
    jest.spyOn(storage, 'updateManyVideoInfo').mockImplementation().mockResolvedValue(true);

    await expect(InfoExtract.getVideoInfoYoutube(["BTZ5KVRUy1Q"], [])).rejects.toThrow("onlyProperties must have valid values or be null!");
    expect(InfoExtract.YtApi.get).not.toHaveBeenCalled();
    expect(storage.updateManyVideoInfo).not.toHaveBeenCalled();

    InfoExtract.YtApi.get.mockRestore();
    storage.updateManyVideoInfo.mockRestore();
  });

  it("should get videos in the given youtube playlist", async () => {
    jest.spyOn(InfoExtract.YtApi, 'get').mockImplementation().mockResolvedValue({ status: 200, data: JSON.parse(youtubePlaylistItemsSampleResponses["PLABqEYq6H3vpCmsmyUnHnfMOeAnjBdSNm"]) });
    jest.spyOn(storage, 'updateManyVideoInfo').mockImplementation().mockResolvedValue(true);

    await expect(InfoExtract.getPlaylistYoutube("PLABqEYq6H3vpCmsmyUnHnfMOeAnjBdSNm")).resolves.toEqual([
      new Video({
        service: "youtube",
        id: "zgxj_0xPleg",
        title: "Chris Chan: A Comprehensive History - Part 1",
        description: "(1982-2000)",
        thumbnail: "https://i.ytimg.com/vi/zgxj_0xPleg/mqdefault.jpg",
      }),
      new Video({
        service: "youtube",
        id: "_3QMqssyBwQ",
        title: "Chris Chan: A Comprehensive History - Part 2",
        description: "(2000-2004)",
        thumbnail: "https://i.ytimg.com/vi/_3QMqssyBwQ/default.jpg",
      }),
    ]);

    expect(InfoExtract.YtApi.get).toHaveBeenCalled();
    expect(storage.updateManyVideoInfo).toHaveBeenCalledTimes(1);

    InfoExtract.YtApi.get.mockRestore();
    storage.updateManyVideoInfo.mockRestore();
  });

  it("should fail when youtube playlist request fails due to quota limit", async () => {
    jest.spyOn(InfoExtract.YtApi, 'get').mockImplementation().mockRejectedValue({ response: { status: 403 } });
    jest.spyOn(storage, 'updateManyVideoInfo').mockImplementation().mockResolvedValue(true);

    await expect(InfoExtract.getPlaylistYoutube("PLABqEYq6H3vpCmsmyUnHnfMOeAnjBdSNm")).rejects.toThrow(/API quota/);
    expect(InfoExtract.YtApi.get).toHaveBeenCalled();
    expect(storage.updateManyVideoInfo).not.toHaveBeenCalled();

    InfoExtract.YtApi.get.mockRestore();
    storage.updateManyVideoInfo.mockRestore();
  });

  it("should fail when youtube playlist request fails due to other reasons", async () => {
    jest.spyOn(InfoExtract.YtApi, 'get').mockImplementation().mockRejectedValue(new Error());
    jest.spyOn(storage, 'updateManyVideoInfo').mockImplementation().mockResolvedValue(true);

    await expect(InfoExtract.getPlaylistYoutube("PLABqEYq6H3vpCmsmyUnHnfMOeAnjBdSNm")).rejects.toThrow();
    expect(storage.updateManyVideoInfo).not.toHaveBeenCalled();

    InfoExtract.YtApi.get.mockRestore();
    storage.updateManyVideoInfo.mockRestore();
  });

  it("should get videos on the given youtube channel", async () => {
    jest.spyOn(InfoExtract.YtApi, 'get').mockImplementation().mockResolvedValue({ status: 200, data: JSON.parse(youtubeChannelInfoSampleResponses["UC_3pplzbKMZsP5zBH_6SVJQ"]) });
    jest.spyOn(InfoExtract, 'getPlaylistYoutube').mockImplementation().mockResolvedValue([
      new Video({
        service: "youtube",
        id: "I3O9J02G67I",
      }),
      new Video({
        service: "youtube",
        id: "BTZ5KVRUy1Q",
      }),
    ]);

    expect(await InfoExtract.getChanneInfoYoutube({ channel: "UC_3pplzbKMZsP5zBH_6SVJQ" })).toEqual([
      new Video({
        service: "youtube",
        id: "I3O9J02G67I",
      }),
      new Video({
        service: "youtube",
        id: "BTZ5KVRUy1Q",
      }),
    ]);
    expect(InfoExtract.YtApi.get).toHaveBeenCalledTimes(1);

    InfoExtract.YtApi.get.mockRestore();
    InfoExtract.getPlaylistYoutube.mockRestore();
  });

  it("should fail when youtube channel request fails due to quota limit", async () => {
    jest.spyOn(InfoExtract.YtApi, 'get').mockImplementation().mockRejectedValue({ response: { status: 403 } });

    await expect(InfoExtract.getChanneInfoYoutube({ channel: "UC_3pplzbKMZsP5zBH_6SVAS" })).rejects.toThrow(/API quota/);
    expect(InfoExtract.YtApi.get).toHaveBeenCalledTimes(1);

    InfoExtract.YtApi.get.mockRestore();
  });

  it("should fail when youtube channel request fails for other reasons", async () => {
    jest.genMockFromModule("../../../redisclient.js");
    jest.spyOn(InfoExtract.YtApi, 'get').mockImplementation().mockRejectedValue(new Error());

    await expect(InfoExtract.getChanneInfoYoutube({ channel: "UC_3pplzbKMZsP5zBH_6SV73" })).rejects.toThrow();
    expect(InfoExtract.YtApi.get).toHaveBeenCalledTimes(1);

    InfoExtract.YtApi.get.mockRestore();
  });

  it("should search youtube and parse results without failing", async () => {
    jest.genMockFromModule("../../../redisclient.js");
    jest.spyOn(InfoExtract.YtApi, 'get').mockImplementation().mockResolvedValue({ status: 200, data: JSON.parse(youtubeSearchSampleResponses["family guy funny moments"]) });

    expect(await InfoExtract.searchYoutube("family guy funny moments")).toEqual([
      new Video({
        service: "youtube",
        id: "UJXZihZCP2g",
      }),
      new Video({
        service: "youtube",
        id: "ysEdZ3KWYIU",
      }),
      new Video({
        service: "youtube",
        id: "Tu3TiESKJGk",
      }),
    ]);
    expect(InfoExtract.redisClient.set).toBeCalled();

    InfoExtract.YtApi.get.mockRestore();
  });

  it("should search youtube using the extra options", async () => {
    jest.genMockFromModule("../../../redisclient.js");
    jest.spyOn(InfoExtract.YtApi, 'get').mockImplementation().mockResolvedValue({ status: 200, data: JSON.parse(youtubeSearchSampleResponses["family guy funny moments"]) });

    expect(await InfoExtract.searchYoutube("family guy funny moments", { maxResults: 3, fromUser: "test" })).toHaveLength(3);
    expect(InfoExtract.redisClient.get).toBeCalled();
    expect(InfoExtract.YtApi.get).toBeCalled();
    expect(InfoExtract.YtApi.get.mock.calls[0][0]).toContain("maxResults=3");
    expect(InfoExtract.YtApi.get.mock.calls[0][0]).toContain("quotaUser=test");

    InfoExtract.YtApi.get.mockRestore();
  });
});

describe("InfoExtractor Vimeo Support", () => {
  it('getService() should return vimeo when given vimeo link', () => {
    expect(InfoExtract.getService("https://vimeo.com/94338566")).toEqual("vimeo");
  });

  it('getVideoIdVimeo() should return correct id when given vimeo link', () => {
    expect(InfoExtract.getVideoIdVimeo("https://vimeo.com/94338566")).toEqual("94338566");
    expect(InfoExtract.getVideoIdVimeo("https://vimeo.com/94338566?t=2")).toEqual("94338566");
    expect(InfoExtract.getVideoIdVimeo("https://vimeo.com/channels/susisie/94338566")).toEqual("94338566");
  });

  it("should handle single video", async () => {
    jest.spyOn(InfoExtract.VimeoApi, 'get').mockImplementation().mockResolvedValue({ status: 200, data: JSON.parse(vimeoOEmbedSampleResponses["94338566"]) });
    jest.spyOn(storage, 'updateVideoInfo').mockImplementation();

    expect(await InfoExtract.getVideoInfoVimeo("94338566")).toEqual(new Video({
      service: "vimeo",
      id: "94338566",
      title: "Showreel",
      description: "No animation. No 3D. Just reality.",
      thumbnail: "https://i.vimeocdn.com/video/474246782_295x166.jpg",
      length: 70,
    }));
    expect(InfoExtract.VimeoApi.get).toHaveBeenCalledTimes(1);
    expect(storage.updateVideoInfo).toHaveBeenCalledTimes(1);

    InfoExtract.VimeoApi.get.mockRestore();
    storage.updateVideoInfo.mockRestore();
  });

  it("should handle video with embedding disabled gracefully", async () => {
    jest.spyOn(InfoExtract.VimeoApi, 'get').mockImplementation().mockRejectedValue({ response: { status: 403 } });
    jest.spyOn(storage, 'updateVideoInfo').mockImplementation();

    expect(await InfoExtract.getVideoInfoVimeo("94338566")).toBeNull();
    expect(InfoExtract.VimeoApi.get).toHaveBeenCalledTimes(1);
    expect(storage.updateVideoInfo).not.toHaveBeenCalled();

    InfoExtract.VimeoApi.get.mockRestore();
    storage.updateVideoInfo.mockRestore();
  });

  it("should handle other failures gracefully", async () => {
    jest.spyOn(InfoExtract.VimeoApi, 'get').mockImplementation().mockRejectedValue({ response: { status: 200 } });
    jest.spyOn(storage, 'updateVideoInfo').mockImplementation();

    expect(await InfoExtract.getVideoInfoVimeo("94338566")).toEqual(new Video({
      service: "vimeo",
      id: "94338566",
    }));
    expect(InfoExtract.VimeoApi.get).toHaveBeenCalledTimes(1);
    expect(storage.updateVideoInfo).not.toHaveBeenCalled();

    InfoExtract.VimeoApi.get.mockRestore();
    storage.updateVideoInfo.mockRestore();
  });
});

describe("InfoExtractor Dailymotion Support", () => {
  it('getService() should return dailymotion when given dailymotion link', () => {
    expect(InfoExtract.getService("https://www.dailymotion.com/video/x6hkywd")).toEqual("dailymotion");
    expect(InfoExtract.getService("https://dai.ly/x6hkywd")).toEqual("dailymotion");
  });

  it('getVideoIdDailymotion() should return correct id when given dailymotion link', () => {
    expect(InfoExtract.getVideoIdDailymotion("https://www.dailymotion.com/video/x6hkywd")).toEqual("x6hkywd");
    expect(InfoExtract.getVideoIdDailymotion("https://www.dailymotion.com/video/x6hkywd?start=120")).toEqual("x6hkywd");
    expect(InfoExtract.getVideoIdDailymotion("https://dai.ly/x6hkywd")).toEqual("x6hkywd");
  });

  it("should handle single video", async () => {
    jest.spyOn(InfoExtract.DailymotionApi, 'get').mockImplementation().mockResolvedValue({ status: 200, data: JSON.parse(dailymotionVideoInfoSampleResponses["x1fz4ii"]) });
    jest.spyOn(storage, 'updateVideoInfo').mockImplementation();

    expect(await InfoExtract.getVideoInfoDailymotion("x1fz4ii")).toEqual(new Video({
      service: "dailymotion",
      id: "x1fz4ii",
      title: "Hackathon BeMyApp/Dailymotion",
      description: "This is a video that was done after our hackathon",
      thumbnail: "https://s2.dmcdn.net/v/7sRg71UN0OKwaG4Wj",
      length: 213,
    }));
    expect(InfoExtract.DailymotionApi.get).toHaveBeenCalledTimes(1);
    expect(storage.updateVideoInfo).toHaveBeenCalledTimes(1);

    InfoExtract.DailymotionApi.get.mockRestore();
    storage.updateVideoInfo.mockRestore();
  });

  it("should handle other failures gracefully", async () => {
    jest.spyOn(InfoExtract.DailymotionApi, 'get').mockImplementation().mockRejectedValue({ response: { status: 500 } });
    jest.spyOn(storage, 'updateVideoInfo').mockImplementation();

    expect(await InfoExtract.getVideoInfoDailymotion("x1fz4ii")).toBeNull();
    expect(InfoExtract.DailymotionApi.get).toHaveBeenCalledTimes(1);
    expect(storage.updateVideoInfo).not.toHaveBeenCalled();

    InfoExtract.DailymotionApi.get.mockRestore();
    storage.updateVideoInfo.mockRestore();
  });
});

describe("InfoExtractor Google Drive Support", () => {
  it('getService() should return googledrive when given google drive link', () => {
    expect(InfoExtract.getService("https://drive.google.com/file/d/1KxVGtZ2W8sAq9r3xx0t8TLkjq96Np9aw/view?usp=sharing")).toEqual("googledrive");
    expect(InfoExtract.getService("https://drive.google.com/file/d/1KII8vJ80JCTJxKVnwFqtEAU85pjcSKzq/view")).toEqual("googledrive");
    expect(InfoExtract.getService("https://drive.google.com/open?id=1rx4j-79UXk0PXccDwTxnrVVMenGopDIN")).toEqual("googledrive");
  });

  it('getVideoIdGoogleDrive() should return correct id when given google drive link', () => {
    expect(InfoExtract.getVideoIdGoogleDrive("https://drive.google.com/file/d/1KxVGtZ2W8sAq9r3xx0t8TLkjq96Np9aw/view?usp=sharing")).toEqual("1KxVGtZ2W8sAq9r3xx0t8TLkjq96Np9aw");
    expect(InfoExtract.getVideoIdGoogleDrive("https://drive.google.com/file/d/1KII8vJ80JCTJxKVnwFqtEAU85pjcSKzq/view")).toEqual("1KII8vJ80JCTJxKVnwFqtEAU85pjcSKzq");
    expect(InfoExtract.getVideoIdGoogleDrive("https://drive.google.com/open?id=1rx4j-79UXk0PXccDwTxnrVVMenGopDIN")).toEqual("1rx4j-79UXk0PXccDwTxnrVVMenGopDIN");
  });

  it("should return the folder id if the link is valid", () => {
    expect(InfoExtract.getFolderIdGoogleDrive("https://drive.google.com/drive/u/0/folders/0B3OoGtYynRDNM1hNZmJ5Unh0Qjg")).toBe("0B3OoGtYynRDNM1hNZmJ5Unh0Qjg");
    expect(InfoExtract.getFolderIdGoogleDrive("https://drive.google.com/drive/folders/0B3OoGtYynRDNM1hNZmJ5Unh0Qjg")).toBe("0B3OoGtYynRDNM1hNZmJ5Unh0Qjg");
  });
});

describe("InfoExtractor Direct File Support", () => {
  it('getService() should return direct when given direct video link', () => {
    expect(InfoExtract.getService("https://example.com/good.mp4")).toEqual("direct");
    expect(InfoExtract.getService("https://984-651-12-545.399babc383489b346b3c234.plex.direct:32400/library/parts/203/87986543524/file.mp4?download=0&X-Plex-Token=3446vbmngegvfghdmp59E")).toEqual("direct");
  });

  it("should return whether or not the mime type is supported", () => {
    expect(InfoExtract.isSupportedMimeType("video/mp4")).toBe(true);
    expect(InfoExtract.isSupportedMimeType("video/webm")).toBe(true);
    expect(InfoExtract.isSupportedMimeType("video/mov")).toBe(true);
    expect(InfoExtract.isSupportedMimeType("video/ogg")).toBe(true);
    expect(InfoExtract.isSupportedMimeType("video/x-flv")).toBe(false);
    expect(InfoExtract.isSupportedMimeType("video/x-matroska")).toBe(false);
    expect(InfoExtract.isSupportedMimeType("video/x-ms-wmv")).toBe(false);
    expect(InfoExtract.isSupportedMimeType("video/x-msvideo")).toBe(false);
  });

  it("should not accept strings referencing local files", async () => {
    await expect(InfoExtract.getVideoInfoDirect("file:///tmp/bad.mp4")).rejects.toThrow();
    await expect(InfoExtract.getVideoInfoDirect("file://C:/tmp/bad.mp4")).rejects.toThrow();
    await expect(InfoExtract.getVideoInfoDirect("file://G:/tmp/bad.mp4")).rejects.toThrow();
    await expect(InfoExtract.getVideoInfoDirect("/tmp/bad.mp4")).rejects.toThrow();
    await expect(InfoExtract.getVideoInfoDirect("C:\\tmp\\bad.mp4")).rejects.toThrow();
  });

  it("should not accept unsupported mime types", async () => {
    await expect(InfoExtract.getVideoInfoDirect("http://example.com/bad.mkv")).rejects.toThrow();
    await expect(InfoExtract.getVideoInfoDirect("http://example.com/bad.flv")).rejects.toThrow();
  });

  it("should return video when url is valid, and resource has duration metadata, only 1 stream", async () => {
    jest.spyOn(InfoExtract.ffprobe, 'getFileInfo').mockResolvedValue(JSON.parse(directVideoInfoFFProbe["mp4-no-audio"]));

    expect(await InfoExtract.getVideoInfoDirect("http://example.com/noaudio.mp4")).toEqual(new Video({
      service: "direct",
      url: "http://example.com/noaudio.mp4",
      title: "noaudio.mp4",
      description: "Full Link: http://example.com/noaudio.mp4",
      mime: "video/mp4",
      length: 136,
    }));

    InfoExtract.ffprobe.getFileInfo.mockRestore();
  });

  it("should return video when url is valid, and resource has duration metadata, and more than 1 stream", async () => {
    jest.spyOn(InfoExtract.ffprobe, 'getFileInfo').mockResolvedValue(JSON.parse(directVideoInfoFFProbe["normal-mp4"]));

    expect(await InfoExtract.getVideoInfoDirect("http://example.com/normal.mp4")).toEqual(new Video({
      service: "direct",
      url: "http://example.com/normal.mp4",
      title: "normal.mp4",
      description: "Full Link: http://example.com/normal.mp4",
      mime: "video/mp4",
      length: 102,
    }));

    InfoExtract.ffprobe.getFileInfo.mockRestore();
  });

  it("should fail when url is valid, and resource has no duration metadata", async () => {
    jest.spyOn(InfoExtract.ffprobe, 'getFileInfo').mockResolvedValue(JSON.parse(directVideoInfoFFProbe["webm-no-duration"]));

    await expect(InfoExtract.getVideoInfoDirect("http://example.com/noduration.webm")).rejects.toThrow();

    InfoExtract.ffprobe.getFileInfo.mockRestore();
  });

  it("should return video when file name has multiple '.' in the name", async () => {
    jest.spyOn(InfoExtract.ffprobe, 'getFileInfo').mockResolvedValue(JSON.parse(directVideoInfoFFProbe["normal-mp4"]));

    expect(await InfoExtract.getVideoInfoDirect("http://example.com/multiple.dots.mp4")).toEqual(new Video({
      service: "direct",
      url: "http://example.com/multiple.dots.mp4",
      title: "multiple.dots.mp4",
      description: "Full Link: http://example.com/multiple.dots.mp4",
      mime: "video/mp4",
      length: 102,
    }));
    await expect(InfoExtract.getVideoInfoDirect("")).rejects.toThrow();

    InfoExtract.ffprobe.getFileInfo.mockRestore();
  });
});

describe("InfoExtractor Spotify Support", () => {
  it("getService() should return spotify", () => {
    expect(InfoExtract.getService("https://open.spotify.com/track/6sGiI7V9kgLNEhPIxEJDii?si=I8a1t1eBQ-CqhTzece9qdA")).toEqual("spotify");
    expect(InfoExtract.getService("spotify:artist:7wZTy0ICvnTk3WChdH6YZ5")).toEqual("spotify");
  });

  it("getTrackIdSpotify() should return correct Id", () => {
    expect(InfoExtract.getTrackIdSpotify("https://open.spotify.com/track/6sGiI7V9kgLNEhPIxEJDii?si=I8a1t1eBQ-CqhTzece9qdA")).toEqual("6sGiI7V9kgLNEhPIxEJDii");
    expect(InfoExtract.getTrackIdSpotify("https://open.spotify.com/track/7cwN43wYufgU7QyEctjf1G?si=bgZW5cTQQ0O8e7W12cyedw")).toEqual("7cwN43wYufgU7QyEctjf1G");
    expect(InfoExtract.getTrackIdSpotify("spotify:track:7cwN43wYufgU7QyEctjf1G")).toEqual("7cwN43wYufgU7QyEctjf1G");
  });
});

describe('InfoExtractor Caching Spec', () => {
  beforeEach(async () => {
    console.warn("CLEAR CACHE");
    await CachedVideo.destroy({ where: {} });
  }),

  afterEach(async () => {
    await CachedVideo.destroy({ where: {} });
  }),

  it('should get the correct video metadata', done => {
    jest.spyOn(InfoExtract.YtApi, 'get').mockImplementation().mockResolvedValue({ status: 200, data: JSON.parse(youtubeVideoListSampleResponses["BTZ5KVRUy1Q"]) });

    InfoExtract.getVideoInfo("youtube", "BTZ5KVRUy1Q").then(video => {
      expect(video).toBeDefined();
      expect(video.service).toBeDefined();
      expect(video.service).toBe("youtube");
      expect(video.serviceId).toBeUndefined();
      expect(video.id).toBeDefined();
      expect(video.id).toBe("BTZ5KVRUy1Q");
      expect(video.title).toBeDefined();
      expect(video.title).toBe("tmpIwT4T4");
      expect(video.description).toBeDefined();
      expect(video.description).toBe("tmpIwT4T4");
      expect(video.thumbnail).toBeDefined();
      expect(video.thumbnail).toBe("https://i.ytimg.com/vi/BTZ5KVRUy1Q/mqdefault.jpg");
      expect(video.length).toBeDefined();
      expect(video.length).toBe(10);
      done();
    }).catch(err => done.fail(err));
  });

  it('should miss cache, get the correct video metadata, and store it in the cache', async done => {
    jest.spyOn(InfoExtract.YtApi, 'get').mockImplementation().mockResolvedValue({ status: 200, data: JSON.parse(youtubeVideoListSampleResponses["I3O9J02G67I"]) });

    await expect(CachedVideo.findOne({ where: { service: "youtube", serviceId: "I3O9J02G67I" }})).resolves.toBeNull();

    InfoExtract.getVideoInfo("youtube", "I3O9J02G67I").then(async video => {
      expect(video).toBeDefined();
      expect(video.service).toBeDefined();
      expect(video.service).toBe("youtube");
      expect(video.serviceId).toBeUndefined();
      expect(video.id).toBeDefined();
      expect(video.id).toBe("I3O9J02G67I");
      expect(video.title).toBeDefined();
      expect(video.title).toBe("tmpATT2Cp");
      expect(video.description).toBeDefined();
      expect(video.description).toBe("tmpATT2Cp");
      expect(video.thumbnail).toBeDefined();
      expect(video.thumbnail).toBe("https://i.ytimg.com/vi/I3O9J02G67I/default.jpg");
      expect(video.length).toBeDefined();
      expect(video.length).toBe(10);

      await expect(CachedVideo.findOne({ where: { service: "youtube", serviceId: "I3O9J02G67I" }})).resolves.toBeDefined();

      expect(InfoExtract.YtApi.get).toBeCalled();
      done();
    }).catch(err => done.fail(err));
  });

  it('should hit cache, get the correct video metadata from the cache', async done => {
    await expect(CachedVideo.count()).resolves.toEqual(0);

    await expect(CachedVideo.create({
      service: "fakeservice",
      serviceId: "abc123",
      title: "Test Title",
      description: "This is a test description.",
      thumbnail: "http://example.com/thumbnail.jpg",
      length: 32,
      mime: "fake/mime",
    })).resolves.toBeDefined();

    await expect(CachedVideo.count()).resolves.toEqual(1);

    InfoExtract.getVideoInfo("fakeservice", "abc123").then(async video => {
      expect(video).toBeDefined();
      expect(video.service).toBeDefined();
      expect(video.service).toBe("fakeservice");
      expect(video.serviceId).toBeUndefined();
      expect(video.id).toBeDefined();
      expect(video.id).toBe("abc123");
      expect(video.title).toBeDefined();
      expect(video.title).toBe("Test Title");
      expect(video.description).toBeDefined();
      expect(video.description).toBe("This is a test description.");
      expect(video.thumbnail).toBeDefined();
      expect(video.thumbnail).toBe("http://example.com/thumbnail.jpg");
      expect(video.length).toBeDefined();
      expect(video.length).toBe(32);
      expect(video.mime).toBe("fake/mime");

      await expect(CachedVideo.count()).resolves.toEqual(1);
      await expect(CachedVideo.findOne({ where: { service: "fakeservice", serviceId: "abc123" }})).resolves.toBeDefined();
      done();
    }).catch(err => done.fail(err));
  });

  it('should partially hit cache, get the missing video metadata (length), and store it in the cache', async done => {
    jest.spyOn(InfoExtract, 'getVideoInfoYoutube').mockImplementation().mockResolvedValue({ "I3O9J02G67I": { service: "youtube", id: "I3O9J02G67I", length: 10 } });

    await expect(CachedVideo.findOne({ where: { service: "youtube", serviceId: "I3O9J02G67I" }})).resolves.toBeNull();

    await expect(CachedVideo.create({
      service: "youtube",
      serviceId: "I3O9J02G67I",
      title: "tmpATT2Cp",
      description: "tmpATT2Cp",
      thumbnail: "https://i.ytimg.com/vi/I3O9J02G67I/mqdefault.jpg",
    })).resolves.toBeDefined();

    await CachedVideo.findOne({ where: { service: "youtube", serviceId: "I3O9J02G67I" }}).then(result => {
      expect(result).toBeDefined();
      expect(result.length).toBeNull();
    });

    InfoExtract.getVideoInfo("youtube", "I3O9J02G67I").then(async video => {
      expect(InfoExtract.getVideoInfoYoutube).toBeCalledWith(["I3O9J02G67I"], ["length"]);

      expect(video).toBeDefined();
      expect(video.service).toBeDefined();
      expect(video.service).toBe("youtube");
      expect(video.serviceId).toBeUndefined();
      expect(video.id).toBeDefined();
      expect(video.id).toBe("I3O9J02G67I");
      expect(video.title).toBeDefined();
      expect(video.title).toBe("tmpATT2Cp");
      expect(video.description).toBeDefined();
      expect(video.description).toBe("tmpATT2Cp");
      expect(video.thumbnail).toBeDefined();
      expect(video.thumbnail).toBe("https://i.ytimg.com/vi/I3O9J02G67I/mqdefault.jpg");
      expect(video.length).toBeDefined();
      expect(video.length).toBe(10);

      await expect(CachedVideo.count()).resolves.toEqual(1);
      await expect(CachedVideo.findOne({ where: { service: "youtube", serviceId: "I3O9J02G67I" }})).resolves.toBeDefined();
      done();
    }).catch(err => done.fail(err));
  });
});

describe('InfoExtractor Partial Data Retrieval', () => {
  it('should detect if length is missing from the cached video info', done => {
    jest.spyOn(storage, 'getVideoInfo').mockImplementation().mockResolvedValue({
      "service": "youtube",
      "id": "I3O9J02G67I",
      "title": "tmpATT2Cp",
      "description": "tmpATT2Cp",
      "thumbnail": "https://i.ytimg.com/vi/I3O9J02G67I/mqdefault.jpg",
    });
    jest.spyOn(InfoExtract, 'getVideoInfoYoutube').mockImplementation().mockResolvedValue({ "I3O9J02G67I": { service: "youtube", id: "I3O9J02G67I", length: 10 } });

    InfoExtract.getVideoInfo("youtube", "I3O9J02G67I").then(video => {
      expect(InfoExtract.getVideoInfoYoutube).toBeCalledWith(["I3O9J02G67I"], ["length"]);
      expect(video).toBeDefined();
      done();
    });
  });

  it('should detect if title is missing from the cached video info', done => {
    jest.spyOn(storage, 'getVideoInfo').mockImplementation().mockResolvedValue({
      "service": "youtube",
      "id": "I3O9J02G67I",
      "description": "tmpATT2Cp",
      "thumbnail": "https://i.ytimg.com/vi/I3O9J02G67I/mqdefault.jpg",
      "length": 10,
    });
    jest.spyOn(InfoExtract, 'getVideoInfoYoutube').mockImplementation().mockResolvedValue({ "I3O9J02G67I": { service: "youtube", id: "I3O9J02G67I", title: "tmpATT2Cp" } });

    InfoExtract.getVideoInfo("youtube", "I3O9J02G67I").then(video => {
      expect(InfoExtract.getVideoInfoYoutube).toBeCalledWith(["I3O9J02G67I"], ["title"]);
      expect(video).toBeDefined();
      done();
    });
  });

  it('should detect if title and description is missing from the cached video info', done => {
    jest.spyOn(storage, 'getVideoInfo').mockImplementation().mockResolvedValue({
      "service": "youtube",
      "id": "I3O9J02G67I",
      "thumbnail": "https://i.ytimg.com/vi/I3O9J02G67I/mqdefault.jpg",
      "length": 10,
    });
    jest.spyOn(InfoExtract, 'getVideoInfoYoutube').mockImplementation().mockResolvedValue({ "I3O9J02G67I": { service: "youtube", id: "I3O9J02G67I", title: "tmpATT2Cp", description: "tmpATT2Cp" } });
=======
const { getMimeType } = require("../../../server/mime");
const YouTubeAdapter = require("../../../server/services/youtube");
const Video = require("../../../common/video");
const { UnsupportedMimeTypeException, OutOfQuotaException } = require("../../../server/exceptions");
const ServiceAdapter = require("../../../server/serviceadapter");
const { redisClient } = require("../../../redisclient");
const _ = require("lodash");
>>>>>>> a9aad91d

class TestAdapter extends ServiceAdapter {
	get serviceId() {
		return "fakeservice";
	}
}

describe("InfoExtractor", () => {
	describe("isURL", () => {
		const validUrls = [
			"https://example.com",
			"https://example.com/",
			"https://youtube.com",
			"http://vimeo.com/98239832",
			"http://youtu.be/98239832",
			"http://example.com/video.mp4",
		];

		it.each(validUrls)(
			"Should be valid URL: %s",
			(link) => {
				expect(InfoExtractor.isURL(link)).toBe(true);
			}
		);
	});

	describe("getServiceAdapter", () => {
		it("should get the correct adapter", () => {
			expect(InfoExtractor.getServiceAdapter("youtube")).toBeInstanceOf(YouTubeAdapter);
		});
	});

	describe("getServiceAdapterForURL", () => {
		const cases = [
			["https://youtube.com/watch?v=3kw2_89ym31W", YouTubeAdapter],
			["https://www.youtube.com/watch?v=3kw2_89ym31W", YouTubeAdapter],
			["https://youtube.com/watch?v=3kw2_89ym31W", YouTubeAdapter],
		];

		it.each(cases)("should get the correct adapter: %s", (link, adapterType) => {
			expect(InfoExtractor.getServiceAdapterForURL(link)).toBeInstanceOf(adapterType);
		});
	});

	describe("getMimeType", () => {
		it("should get the correct mime type, or return undefined", () => {
			expect(getMimeType("mp4")).toBe("video/mp4");
			expect(getMimeType("invalid")).toBeUndefined();
		});
	});

	describe("searchVideos", () => {
		const vid = {
			service: "fakeservice",
			id: "asdf1234",
			title: "asdf",
			description: "desc",
			length: 10,
		};

		it("should use cached search results", async () => {
			let redisGet = jest.spyOn(redisClient, "get")
				.mockImplementation((key, callback) => callback(null, JSON.stringify([_.pick(vid, "service", "id")])));
			let redisSet = jest.spyOn(redisClient, "set").mockImplementation();
			let adapter = new TestAdapter();
			let getAdapterSpy = jest.spyOn(InfoExtractor, 'getServiceAdapter').mockReturnValue(adapter);
			let getCacheSpy = jest.spyOn(InfoExtractor, 'getCachedSearchResults');
			let getManyVideoInfoSpy = jest.spyOn(InfoExtractor, 'getManyVideoInfo').mockResolvedValue([new Video(vid)]);
			let results = await InfoExtractor.searchVideos(adapter.serviceId, "asdf");
			expect(redisGet).toBeCalledTimes(1);
			expect(getAdapterSpy).toBeCalledTimes(0);
			expect(getCacheSpy).toBeCalledTimes(1);
			expect(getManyVideoInfoSpy).toBeCalledTimes(1);
			expect(results).toEqual([new Video(vid)]);

			getManyVideoInfoSpy.mockRestore();
			getCacheSpy.mockRestore();
			getAdapterSpy.mockRestore();
			redisGet.mockRestore();
			redisSet.mockRestore();
		});

		it("should cache fresh search results", async () => {
			let redisGet = jest.spyOn(redisClient, "get")
				.mockImplementation((key, callback) => callback(null, null));
			let redisSet = jest.spyOn(redisClient, "set").mockImplementation();
			let adapter = new TestAdapter();
			let getAdapterSpy = jest.spyOn(InfoExtractor, 'getServiceAdapter').mockReturnValue(adapter);
			let getCacheSpy = jest.spyOn(InfoExtractor, 'getCachedSearchResults').mockResolvedValue(null);
			let searchSpy = jest.spyOn(adapter, 'searchVideos').mockResolvedValue([
				new Video({
					service: "fakeservice",
					id: "asdf1234",
				}),
			]);
			let getManyVideoInfoSpy = jest.spyOn(InfoExtractor, 'getManyVideoInfo').mockResolvedValue([new Video(vid)]);

			let results = await InfoExtractor.searchVideos(adapter.serviceId, "asdf");

			expect(results).toEqual([new Video(vid)]);

			expect(getAdapterSpy).toBeCalledTimes(1);
			expect(getManyVideoInfoSpy).toBeCalledTimes(1);
			expect(searchSpy).toBeCalledTimes(1);
			expect(redisSet).toBeCalledTimes(1);
			expect(redisSet.mock.calls[0][0]).toEqual(`search:${adapter.serviceId}:asdf`);

			getManyVideoInfoSpy.mockRestore();
			searchSpy.mockRestore();
			getCacheSpy.mockRestore();
			redisGet.mockRestore();
			redisSet.mockRestore();
		});

	});

	describe("getVideoInfo", () => {
		let getAdapter;
		let getCachedVideo;
		let updateCache;
		let adapterFetchVideoInfo;
		beforeAll(() => {
			let adapter = new TestAdapter();
			getAdapter = jest.spyOn(InfoExtractor, 'getServiceAdapter').mockReturnValue(adapter);
			getCachedVideo = jest.spyOn(InfoExtractor, 'getCachedVideo').mockImplementation();
			updateCache = jest.spyOn(InfoExtractor, 'updateCache').mockImplementation();
			adapterFetchVideoInfo = jest.spyOn(adapter, 'fetchVideoInfo');
		});
		afterEach(() => {
			updateCache.mockClear();
			getCachedVideo.mockReset();
			adapterFetchVideoInfo.mockReset();
		});
		afterAll(() => {
			getAdapter.mockRestore();
			getCachedVideo.mockRestore();
			updateCache.mockRestore();
			adapterFetchVideoInfo.mockRestore();
		});

		let vid = new Video({
			service: "fakeservice",
			id: "asdf",
			title: "title",
			description: "desc",
			length: 10,
			thumbnail: "https://example.com/asdf",
		});
		delete vid.mime;

		it("should get video info from adapter", async () => {
			getCachedVideo.mockResolvedValue([
				_.pick(vid, "service", "id"),
				// eslint-disable-next-line array-bracket-newline
				["title", "description", "length", "thumbnail"],
			]);
			adapterFetchVideoInfo.mockResolvedValue(vid);
			expect(await InfoExtractor.getVideoInfo("youtube", "asdf")).toEqual(vid);
			expect(adapterFetchVideoInfo).toBeCalledTimes(1);
			expect(getCachedVideo).toBeCalledTimes(1);
		});

		it("should update the video in the cache", async () => {
			getCachedVideo.mockResolvedValue([
				_.pick(vid, "service", "id"),
				// eslint-disable-next-line array-bracket-newline
				["title", "description", "length", "thumbnail"],
			]);
			adapterFetchVideoInfo.mockResolvedValue(vid);
			await InfoExtractor.getVideoInfo("youtube", "asdf");
			expect(updateCache).toBeCalledTimes(1);
			expect(updateCache).toBeCalledWith(vid);
		});

		it("should get video from the cache", async () => {
			getCachedVideo.mockResolvedValue([
				vid,
				// eslint-disable-next-line array-bracket-newline
				[],
			]);
			adapterFetchVideoInfo.mockResolvedValue(vid);
			expect(await InfoExtractor.getVideoInfo("youtube", "asdf")).toEqual(vid);
			expect(adapterFetchVideoInfo).toBeCalledTimes(0);
			expect(getCachedVideo).toBeCalledTimes(1);
		});

		it("should return what's available in the cache if out of quota", async () => {
			getCachedVideo.mockResolvedValue([
				_.pick(vid, "service", "id", "length"),
				// eslint-disable-next-line array-bracket-newline
				["title", "description", "thumbnail"],
			]);
			adapterFetchVideoInfo.mockRejectedValue(new OutOfQuotaException());
			expect(await InfoExtractor.getVideoInfo("youtube", "asdf")).toEqual(_.pick(vid, "service", "id", "length"));
			expect(adapterFetchVideoInfo).toBeCalledTimes(1);
		});

		it("should fail with OutOfQuotaException if the video is not in the cache and out of quota", async () => {
			getCachedVideo.mockResolvedValue([
				_.pick(vid, "service", "id"),
				// eslint-disable-next-line array-bracket-newline
				["title", "description", "thumbnail", "length", "mime"],
			]);
			adapterFetchVideoInfo.mockRejectedValue(new OutOfQuotaException());
			await expect(InfoExtractor.getVideoInfo("youtube", "asdf")).rejects.toThrowError(OutOfQuotaException);
			expect(adapterFetchVideoInfo).toBeCalledTimes(1);
		});

		it("should fail with other errors", async () => {
			getCachedVideo.mockResolvedValue([
				_.pick(vid, "service", "id", "length"),
				// eslint-disable-next-line array-bracket-newline
				["title", "description", "thumbnail"],
			]);
			adapterFetchVideoInfo.mockRejectedValue(new Error("fake"));
			await expect(InfoExtractor.getVideoInfo("youtube", "asdf")).rejects.toThrow(new Error("fake"));
			expect(adapterFetchVideoInfo).toBeCalledTimes(1);
		});
	});

	describe("getManyVideoInfo", () => {
		let getAdapter;
		let getCachedVideo;
		let updateCache;
		let adapterFetchManyVideoInfo;
		let storageGetManyVideoInfo;
		beforeAll(() => {
			let adapter = new TestAdapter();
			getAdapter = jest.spyOn(InfoExtractor, 'getServiceAdapter').mockReturnValue(adapter);
			getCachedVideo = jest.spyOn(InfoExtractor, 'getCachedVideo').mockImplementation();
			updateCache = jest.spyOn(InfoExtractor, 'updateCache').mockImplementation();
			adapterFetchManyVideoInfo = jest.spyOn(adapter, 'fetchManyVideoInfo');
			storageGetManyVideoInfo = jest.spyOn(storage, 'getManyVideoInfo').mockImplementation();
		});
		afterEach(() => {
			updateCache.mockClear();
			getCachedVideo.mockReset();
			adapterFetchManyVideoInfo.mockReset();
			storageGetManyVideoInfo.mockReset();
		});
		afterAll(() => {
			getAdapter.mockRestore();
			getCachedVideo.mockRestore();
			updateCache.mockRestore();
			storageGetManyVideoInfo.mockRestore();
		});

		let vids = [
			new Video({
				service: "fakeservice",
				id: "asdf",
				title: "title",
				description: "desc",
				length: 10,
				thumbnail: "https://example.com/asdf",
				mime: "asdf",
			}),
			new Video({
				service: "fakeservice",
				id: "jklp",
				title: "title",
				description: "desc",
				length: 10,
				thumbnail: "https://example.com/asdf",
				mime: "asdf",
			}),
		];

		it("should get videos from cache without fetching from adapter", async () => {
			storageGetManyVideoInfo.mockResolvedValue(vids);
			expect(await InfoExtractor.getManyVideoInfo(vids.map(vid => _.pick(vid, "service", "id")))).toEqual(vids);
			expect(adapterFetchManyVideoInfo).not.toBeCalled();
		});

		it("should get videos fetching from adapter", async () => {
			storageGetManyVideoInfo.mockResolvedValue(vids.map(vid => _.pick(vid, "service", "id")));
			adapterFetchManyVideoInfo.mockResolvedValue(vids);
			updateCache.mockImplementation();
			expect(await InfoExtractor.getManyVideoInfo(vids.map(vid => _.pick(vid, "service", "id")))).toEqual(vids);
			expect(adapterFetchManyVideoInfo).toBeCalledTimes(1);
			expect(updateCache).toBeCalledTimes(1);
		});

		it("should get some videos from cache, and the rest fetching from adapter", async () => {
			storageGetManyVideoInfo.mockResolvedValue([
				vids[0],
				_.pick(vids[1], "service", "id"),
			]);
			adapterFetchManyVideoInfo.mockResolvedValue(vids);
			updateCache.mockImplementation();
			expect(await InfoExtractor.getManyVideoInfo(vids.map(vid => _.pick(vid, "service", "id")))).toEqual(vids);
			expect(adapterFetchManyVideoInfo).toBeCalledTimes(1);
			expect(updateCache).toBeCalledTimes(1);
		});
	});
});

describe("InfoExtractor: Cache", () => {
	describe("getCachedVideo", () => {
		it("should get video from cache", async () => {
			jest.spyOn(storage, 'getVideoInfo').mockReturnValue({
				service: "youtube",
				id: "94L1GMA2wjk4",
				title: "example",
			});
			expect(await InfoExtractor.getCachedVideo("youtube", "94L1GMA2wjk4")).toEqual([
				new Video({
					service: "youtube",
					id: "94L1GMA2wjk4",
					title: "example",
				}),
				[
					"description",
					"thumbnail",
					"length",
				],
			]);
			expect(storage.getVideoInfo).toBeCalledTimes(1);
			storage.getVideoInfo.mockReset();

			jest.spyOn(storage, 'getVideoInfo').mockReturnValue({
				service: "direct",
				id: "https://example.com/asdf.mp4",
				title: "asdf.mp4",
			});
			expect(await InfoExtractor.getCachedVideo("direct", "https://example.com/asdf.mp4")).toEqual([
				new Video({
					service: "direct",
					id: "https://example.com/asdf.mp4",
					title: "asdf.mp4",
				}),
				[
					"description",
					"thumbnail",
					"length",
					"mime",
				],
			]);
			expect(storage.getVideoInfo).toBeCalledTimes(1);
			storage.getVideoInfo.mockReset();

			jest.spyOn(storage, 'getVideoInfo').mockReturnValue({
				service: "direct",
				id: "https://example.com/asdf.mp4",
				title: "asdf.mp4",
				mime: "video/mp4",
			});
			expect(await InfoExtractor.getCachedVideo("direct", "https://example.com/asdf.mp4")).toEqual([
				new Video({
					service: "direct",
					id: "https://example.com/asdf.mp4",
					title: "asdf.mp4",
					mime: "video/mp4",
				}),
				[
					"description",
					"thumbnail",
					"length",
				],
			]);
			expect(storage.getVideoInfo).toBeCalledTimes(1);
			storage.getVideoInfo.mockReset();

			jest.spyOn(storage, 'getVideoInfo').mockReturnValue({
				service: "direct",
				id: "https://example.com/asdf",
				title: "asdf",
				mime: "invalid",
			});
			expect(InfoExtractor.getCachedVideo("direct", "https://example.com/asdf")).rejects.toThrow(UnsupportedMimeTypeException);
			expect(storage.getVideoInfo).toBeCalledTimes(1);
			storage.getVideoInfo.mockReset();
		});
	});

	describe("updateCache", () => {
		beforeEach(() => {
			jest.spyOn(storage, 'updateVideoInfo').mockImplementation();
			jest.spyOn(storage, 'updateManyVideoInfo').mockImplementation();
		});

		afterAll(() => {
			storage.updateVideoInfo.mockRestore();
			storage.updateManyVideoInfo.mockRestore();
		});

		it("should call the correct method to update the cache", () => {
			InfoExtractor.updateCache(new Video());
			expect(storage.updateVideoInfo).toBeCalledTimes(1);
			expect(storage.updateManyVideoInfo).not.toBeCalled();

			storage.updateVideoInfo.mockClear();
			storage.updateManyVideoInfo.mockClear();

			InfoExtractor.updateCache([new Video()]);
			expect(storage.updateVideoInfo).not.toBeCalled();
			expect(storage.updateManyVideoInfo).toBeCalledTimes(1);

			storage.updateVideoInfo.mockClear();
			storage.updateManyVideoInfo.mockClear();
		});
	});
});<|MERGE_RESOLUTION|>--- conflicted
+++ resolved
@@ -1,1142 +1,5 @@
 const InfoExtractor = require("../../../server/infoextractor");
 const storage = require("../../../storage");
-<<<<<<< HEAD
-const { CachedVideo } = require("../../../models");
-const Video = require("../../../common/video.js");
-
-const youtubeVideoListSampleResponses = {
-  "BTZ5KVRUy1Q": '{"kind": "youtube#videoListResponse","etag": "\\"j6xRRd8dTPVVptg711_CSPADRfg/dqnBDym87ibK6816BZIGb9MCLYI\\"","pageInfo": {"totalResults": 1,"resultsPerPage": 1},"items": [{"kind": "youtube#video","etag": "\\"j6xRRd8dTPVVptg711_CSPADRfg/UyysisXjek5qf_mfkU7W8pFnmPs\\"","id": "BTZ5KVRUy1Q","snippet": {"publishedAt": "2019-08-26T11:32:44.000Z","channelId": "UCsLiV4WJfkTEHH0b9PmRklw","title": "tmpIwT4T4","description": "tmpIwT4T4","thumbnails": {"default": {"url": "https://i.ytimg.com/vi/BTZ5KVRUy1Q/default.jpg","width": 120,"height": 90},"medium": {"url": "https://i.ytimg.com/vi/BTZ5KVRUy1Q/mqdefault.jpg","width": 320,"height": 180},"high": {"url": "https://i.ytimg.com/vi/BTZ5KVRUy1Q/hqdefault.jpg","width": 480,"height": 360},"standard": {"url": "https://i.ytimg.com/vi/BTZ5KVRUy1Q/sddefault.jpg","width": 640,"height": 480}},"channelTitle": "Webdriver Torso","categoryId": "22","liveBroadcastContent": "none","localized": {"title": "tmpIwT4T4","description": "tmpIwT4T4"}},"contentDetails": {"duration": "PT10S","dimension": "2d","definition": "sd","caption": "false","licensedContent": true,"projection": "rectangular"}}]}',
-  "I3O9J02G67I": '{"kind": "youtube#videoListResponse","etag": "\\"j6xRRd8dTPVVptg711_CSPADRfg/Ly8EM_vOONCLOEzI8TMYnzfG37k\\"","pageInfo": {"totalResults": 1,"resultsPerPage": 1},"items": [{"kind": "youtube#video","etag": "\\"j6xRRd8dTPVVptg711_CSPADRfg/Xz7huLjXglgWYbMv-lMOshzynvk\\"","id": "I3O9J02G67I","snippet": {"publishedAt": "2019-07-26T13:02:54.000Z","channelId": "UCsLiV4WJfkTEHH0b9PmRklw","title": "tmpATT2Cp","description": "tmpATT2Cp","thumbnails": {"default": {"url": "https://i.ytimg.com/vi/I3O9J02G67I/default.jpg","width": 120,"height": 90},"high": {"url": "https://i.ytimg.com/vi/I3O9J02G67I/hqdefault.jpg","width": 480,"height": 360},"standard": {"url": "https://i.ytimg.com/vi/I3O9J02G67I/sddefault.jpg","width": 640,"height": 480}},"channelTitle": "Webdriver Torso","categoryId": "22","liveBroadcastContent": "none","localized": {"title": "tmpATT2Cp","description": "tmpATT2Cp"}},"contentDetails": {"duration": "PT10S","dimension": "2d","definition": "sd","caption": "false","licensedContent": false,"projection": "rectangular"}}]}',
-  "BTZ5KVRUy1Q,I3O9J02G67I": '{"kind": "youtube#videoListResponse","etag": "\\"j6xRRd8dTPVVptg711_CSPADRfg/dqnBDym87ibK6816BZIGb9MCLYI\\"","pageInfo": {"totalResults": 2,"resultsPerPage": 2},"items": [{"kind": "youtube#video","etag": "\\"j6xRRd8dTPVVptg711_CSPADRfg/UyysisXjek5qf_mfkU7W8pFnmPs\\"","id": "BTZ5KVRUy1Q","snippet": {"publishedAt": "2019-08-26T11:32:44.000Z","channelId": "UCsLiV4WJfkTEHH0b9PmRklw","title": "tmpIwT4T4","description": "tmpIwT4T4","thumbnails": {"default": {"url": "https://i.ytimg.com/vi/BTZ5KVRUy1Q/default.jpg","width": 120,"height": 90},"medium": {"url": "https://i.ytimg.com/vi/BTZ5KVRUy1Q/mqdefault.jpg","width": 320,"height": 180},"high": {"url": "https://i.ytimg.com/vi/BTZ5KVRUy1Q/hqdefault.jpg","width": 480,"height": 360},"standard": {"url": "https://i.ytimg.com/vi/BTZ5KVRUy1Q/sddefault.jpg","width": 640,"height": 480}},"channelTitle": "Webdriver Torso","categoryId": "22","liveBroadcastContent": "none","localized": {"title": "tmpIwT4T4","description": "tmpIwT4T4"}},"contentDetails": {"duration": "PT10S","dimension": "2d","definition": "sd","caption": "false","licensedContent": true,"projection": "rectangular"}}, {"kind": "youtube#video","etag": "\\"j6xRRd8dTPVVptg711_CSPADRfg/Xz7huLjXglgWYbMv-lMOshzynvk\\"","id": "I3O9J02G67I","snippet": {"publishedAt": "2019-07-26T13:02:54.000Z","channelId": "UCsLiV4WJfkTEHH0b9PmRklw","title": "tmpATT2Cp","description": "tmpATT2Cp","thumbnails": {"default": {"url": "https://i.ytimg.com/vi/I3O9J02G67I/default.jpg","width": 120,"height": 90},"high": {"url": "https://i.ytimg.com/vi/I3O9J02G67I/hqdefault.jpg","width": 480,"height": 360},"standard": {"url": "https://i.ytimg.com/vi/I3O9J02G67I/sddefault.jpg","width": 640,"height": 480}},"channelTitle": "Webdriver Torso","categoryId": "22","liveBroadcastContent": "none","localized": {"title": "tmpATT2Cp","description": "tmpATT2Cp"}},"contentDetails": {"duration": "PT10S","dimension": "2d","definition": "sd","caption": "false","licensedContent": false,"projection": "rectangular"}}]}',
-};
-
-const youtubePlaylistItemsSampleResponses = {
-  "PLABqEYq6H3vpCmsmyUnHnfMOeAnjBdSNm": '{"kind": "youtube#playlistItemListResponse","etag": "\\"SJZWTG6xR0eGuCOh2bX6w3s4F94/cnSEbcCodxUd20zl5d_GdkwUYHA\\"","nextPageToken": "CAIQAA","pageInfo": {"totalResults": 30,"resultsPerPage": 2},"items": [{"kind": "youtube#playlistItem","etag": "\\"SJZWTG6xR0eGuCOh2bX6w3s4F94/NuyI91BSe5o9qLD3tvex5k06aRA\\"","id": "UExBQnFFWXE2SDN2cENtc215VW5IbmZNT2VBbmpCZFNObS4wMTcyMDhGQUE4NTIzM0Y5","snippet": {"publishedAt": "2019-03-10T02:57:27.000Z","channelId": "UC_3pplzbKMZsP5zBH_6SVJQ","title": "Chris Chan: A Comprehensive History - Part 1","description": "(1982-2000)","thumbnails": {"default": {"url": "https://i.ytimg.com/vi/zgxj_0xPleg/default.jpg","width": 120,"height": 90},"medium": {"url": "https://i.ytimg.com/vi/zgxj_0xPleg/mqdefault.jpg","width": 320,"height": 180}},"channelTitle": "GenoSamuel2.1","playlistId": "PLABqEYq6H3vpCmsmyUnHnfMOeAnjBdSNm","position": 0,"resourceId": {"kind": "youtube#video","videoId": "zgxj_0xPleg"}}}, {"kind": "youtube#playlistItem","etag": "\\"SJZWTG6xR0eGuCOh2bX6w3s4F94/yhZlmlB3rT2tcC0HpcPP0XuiTpc\\"","id": "UExBQnFFWXE2SDN2cENtc215VW5IbmZNT2VBbmpCZFNObS41NkI0NEY2RDEwNTU3Q0M2","snippet": {"publishedAt": "2019-03-02T15:25:25.000Z","channelId": "UC_3pplzbKMZsP5zBH_6SVJQ","title": "Chris Chan: A Comprehensive History - Part 2","description": "(2000-2004)","thumbnails": {"default": {"url": "https://i.ytimg.com/vi/_3QMqssyBwQ/default.jpg","width": 120,"height": 90}},"channelTitle": "GenoSamuel2.1","playlistId": "PLABqEYq6H3vpCmsmyUnHnfMOeAnjBdSNm","position": 1,"resourceId": {"kind": "youtube#video","videoId": "_3QMqssyBwQ"}}}]}',
-};
-
-const youtubeChannelInfoSampleResponses = {
-  "UC_3pplzbKMZsP5zBH_6SVJQ": '{"kind": "youtube#channelListResponse","etag": "\\"SJZWTG6xR0eGuCOh2bX6w3s4F94/leWpA6dGmEXalohSiXBor2qtaWQ\\"","pageInfo": {"totalResults": 1,"resultsPerPage": 1},"items": [{"kind": "youtube#channel","etag": "\\"SJZWTG6xR0eGuCOh2bX6w3s4F94/PB1IXNZVuqTG-acrVEyYgyg_L7s\\"","id": "UC_3pplzbKMZsP5zBH_6SVJQ","contentDetails": {"relatedPlaylists": {"uploads": "UU_3pplzbKMZsP5zBH_6SVJQ","watchHistory": "HL","watchLater": "WL"}}}]}',
-};
-
-const youtubeSearchSampleResponses = {
-  "family guy funny moments": '{ "kind": "youtube#searchListResponse", "etag": "\\"SJZWTG6xR0eGuCOh2bX6w3s4F94/-rW-pTc9pdX9oaCnXbRwseTrCG4\\"", "nextPageToken": "CAMQAA", "regionCode": "US", "pageInfo": {"totalResults": 1000000,"resultsPerPage": 3 }, "items": [{"kind": "youtube#searchResult","etag": "\\"SJZWTG6xR0eGuCOh2bX6w3s4F94/H2q6SSWvRq7umOC6k4pKLlQ_EFU\\"","id": {"kind": "youtube#video","videoId": "UJXZihZCP2g"}},{"kind": "youtube#searchResult","etag": "\\"SJZWTG6xR0eGuCOh2bX6w3s4F94/qmodXyyqsd1jYzoKX0Sg658bGbY\\"","id": {"kind": "youtube#video","videoId": "ysEdZ3KWYIU"}},{"kind": "youtube#searchResult","etag": "\\"SJZWTG6xR0eGuCOh2bX6w3s4F94/yebpBNSyYMGWyXGEruVYdK1PmcA\\"","id": {"kind": "youtube#video","videoId": "Tu3TiESKJGk"}} ]}',
-};
-
-const vimeoOEmbedSampleResponses = {
-  "94338566": `{"type":"video","version":"1.0","provider_name":"Vimeo","provider_url":"https://vimeo.com/","title":"Showreel","author_name":"Susi Sie","author_url":"https://vimeo.com/susisie","is_plus":"1","account_type":"plus","width":480,"height":190,"duration":70,"description":"No animation. No 3D. Just reality.","thumbnail_url":"https://i.vimeocdn.com/video/474246782_295x166.jpg","thumbnail_width":295,"thumbnail_height":117,"thumbnail_url_with_play_button":"https://i.vimeocdn.com/filter/overlay?src0=https%3A%2F%2Fi.vimeocdn.com%2Fvideo%2F474246782_295x166.jpg&src1=http%3A%2F%2Ff.vimeocdn.com%2Fp%2Fimages%2Fcrawler_play.png","upload_date":"2014-05-07 04:30:13","video_id":94338566,"uri":"/videos/94338566"}`,
-};
-
-const dailymotionVideoInfoSampleResponses = {
-  "x1fz4ii": `{"title":"Hackathon BeMyApp/Dailymotion","description":"This is a video that was done after our hackathon","thumbnail_url":"https://s2.dmcdn.net/v/7sRg71UN0OKwaG4Wj","duration":213}`,
-};
-
-const directVideoInfoFFProbe = {
-  "normal-mp4": `{
-    "streams": [
-        {
-            "index": 0,
-            "codec_name": "aac",
-            "codec_long_name": "AAC (Advanced Audio Coding)",
-            "profile": "LC",
-            "codec_type": "audio",
-            "codec_time_base": "1/48000",
-            "codec_tag_string": "mp4a",
-            "codec_tag": "0x6134706d",
-            "sample_fmt": "fltp",
-            "sample_rate": "48000",
-            "channels": 2,
-            "channel_layout": "stereo",
-            "bits_per_sample": 0,
-            "r_frame_rate": "0/0",
-            "avg_frame_rate": "0/0",
-            "time_base": "1/48000",
-            "start_pts": 0,
-            "start_time": "0.000000",
-            "duration_ts": 4883456,
-            "duration": "101.738667",
-            "bit_rate": "9429",
-            "max_bit_rate": "128000",
-            "nb_frames": "4769",
-            "disposition": {
-                "default": 1,
-                "dub": 0,
-                "original": 0,
-                "comment": 0,
-                "lyrics": 0,
-                "karaoke": 0,
-                "forced": 0,
-                "hearing_impaired": 0,
-                "visual_impaired": 0,
-                "clean_effects": 0,
-                "attached_pic": 0,
-                "timed_thumbnails": 0
-            },
-            "tags": {
-                "creation_time": "2018-06-14T00:55:14.000000Z",
-                "language": "eng",
-                "handler_name": "Sound Media Handler"
-            }
-        },
-        {
-            "index": 1,
-            "codec_name": "h264",
-            "codec_long_name": "H.264 / AVC / MPEG-4 AVC / MPEG-4 part 10",
-            "profile": "High",
-            "codec_type": "video",
-            "codec_time_base": "50867/3052000",
-            "codec_tag_string": "avc1",
-            "codec_tag": "0x31637661",
-            "width": 1280,
-            "height": 720,
-            "coded_width": 1280,
-            "coded_height": 720,
-            "has_b_frames": 2,
-            "sample_aspect_ratio": "0:1",
-            "display_aspect_ratio": "0:1",
-            "pix_fmt": "yuv420p",
-            "level": 32,
-            "color_range": "tv",
-            "color_space": "bt709",
-            "color_transfer": "iec61966-2-1",
-            "color_primaries": "bt709",
-            "chroma_location": "left",
-            "refs": 1,
-            "is_avc": "true",
-            "nal_length_size": "4",
-            "r_frame_rate": "30/1",
-            "avg_frame_rate": "1526000/50867",
-            "time_base": "1/1000",
-            "start_pts": 67,
-            "start_time": "0.067000",
-            "duration_ts": 101734,
-            "duration": "101.734000",
-            "bit_rate": "20006455",
-            "bits_per_raw_sample": "8",
-            "nb_frames": "3052",
-            "disposition": {
-                "default": 1,
-                "dub": 0,
-                "original": 0,
-                "comment": 0,
-                "lyrics": 0,
-                "karaoke": 0,
-                "forced": 0,
-                "hearing_impaired": 0,
-                "visual_impaired": 0,
-                "clean_effects": 0,
-                "attached_pic": 0,
-                "timed_thumbnails": 0
-            },
-            "tags": {
-                "creation_time": "2018-06-14T00:55:14.000000Z",
-                "language": "und",
-                "handler_name": "Video Media Handler",
-                "encoder": "AVC Coding"
-            }
-        }
-    ]
-}`,
-  "mp4-no-audio": `{
-    "streams": [
-        {
-            "index": 0,
-            "codec_name": "h264",
-            "codec_long_name": "H.264 / AVC / MPEG-4 AVC / MPEG-4 part 10",
-            "profile": "High",
-            "codec_type": "video",
-            "codec_time_base": "1/60",
-            "codec_tag_string": "avc1",
-            "codec_tag": "0x31637661",
-            "width": 1024,
-            "height": 576,
-            "coded_width": 1024,
-            "coded_height": 576,
-            "has_b_frames": 2,
-            "sample_aspect_ratio": "0:1",
-            "display_aspect_ratio": "0:1",
-            "pix_fmt": "yuv420p",
-            "level": 31,
-            "chroma_location": "left",
-            "refs": 1,
-            "is_avc": "true",
-            "nal_length_size": "4",
-            "r_frame_rate": "30/1",
-            "avg_frame_rate": "30/1",
-            "time_base": "1/15360",
-            "start_pts": 0,
-            "start_time": "0.000000",
-            "duration_ts": 2077194,
-            "duration": "135.233984",
-            "bit_rate": "2401573",
-            "bits_per_raw_sample": "8",
-            "nb_frames": "4057",
-            "disposition": {
-                "default": 1,
-                "dub": 0,
-                "original": 0,
-                "comment": 0,
-                "lyrics": 0,
-                "karaoke": 0,
-                "forced": 0,
-                "hearing_impaired": 0,
-                "visual_impaired": 0,
-                "clean_effects": 0,
-                "attached_pic": 0,
-                "timed_thumbnails": 0
-            },
-            "tags": {
-                "language": "und",
-                "handler_name": "VideoHandler"
-            }
-        }
-    ]
-}`,
-  "webm-no-duration": `{
-    "streams": [
-        {
-            "index": 0,
-            "codec_name": "vp8",
-            "codec_long_name": "On2 VP8",
-            "profile": "1",
-            "codec_type": "video",
-            "codec_time_base": "1/25",
-            "codec_tag_string": "[0][0][0][0]",
-            "codec_tag": "0x0000",
-            "width": 640,
-            "height": 360,
-            "coded_width": 640,
-            "coded_height": 360,
-            "has_b_frames": 0,
-            "sample_aspect_ratio": "1:1",
-            "display_aspect_ratio": "16:9",
-            "pix_fmt": "yuv420p",
-            "level": -99,
-            "field_order": "progressive",
-            "refs": 1,
-            "r_frame_rate": "25/1",
-            "avg_frame_rate": "25/1",
-            "time_base": "1/1000",
-            "start_pts": 0,
-            "start_time": "0.000000",
-            "disposition": {
-                "default": 1,
-                "dub": 0,
-                "original": 0,
-                "comment": 0,
-                "lyrics": 0,
-                "karaoke": 0,
-                "forced": 0,
-                "hearing_impaired": 0,
-                "visual_impaired": 0,
-                "clean_effects": 0,
-                "attached_pic": 0,
-                "timed_thumbnails": 0
-            },
-            "tags": {
-                "language": "eng"
-            }
-        },
-        {
-            "index": 1,
-            "codec_name": "vorbis",
-            "codec_long_name": "Vorbis",
-            "codec_type": "audio",
-            "codec_time_base": "1/44100",
-            "codec_tag_string": "[0][0][0][0]",
-            "codec_tag": "0x0000",
-            "sample_fmt": "fltp",
-            "sample_rate": "44100",
-            "channels": 1,
-            "channel_layout": "mono",
-            "bits_per_sample": 0,
-            "r_frame_rate": "0/0",
-            "avg_frame_rate": "0/0",
-            "time_base": "1/1000",
-            "start_pts": 0,
-            "start_time": "0.000000",
-            "disposition": {
-                "default": 1,
-                "dub": 0,
-                "original": 0,
-                "comment": 0,
-                "lyrics": 0,
-                "karaoke": 0,
-                "forced": 0,
-                "hearing_impaired": 0,
-                "visual_impaired": 0,
-                "clean_effects": 0,
-                "attached_pic": 0,
-                "timed_thumbnails": 0
-            },
-            "tags": {
-                "language": "eng"
-            }
-        }
-    ]
-}`,
-};
-
-describe('InfoExtractor Link Parsing', () => {
-  // Testing link parsing for specific services has been moved to their respective describe blocks
-
-  it('getService() should return false when given link to unsupported service', () => {
-    expect(InfoExtract.getService("http://example.com")).toEqual(false);
-  });
-
-  it('getService() should return false when given invalid string', () => {
-    expect(InfoExtract.getService("funny man")).toEqual(false);
-    expect(InfoExtract.getService("youtube.com epic fail compilation")).toEqual(false);
-    expect(InfoExtract.getService("")).toEqual(false);
-  });
-
-  it('getService() should return false when given null', () => {
-    expect(InfoExtract.getService(null)).toEqual(false);
-  });
-
-  it('getService() should return false when given undefined', () => {
-    expect(InfoExtract.getService(undefined)).toEqual(false);
-  });
-});
-
-describe('InfoExtractor Bulk Retrieval', () => {
-  beforeEach(async () => {
-    await CachedVideo.destroy({ where: {} });
-  }),
-
-  afterEach(async () => {
-    await CachedVideo.destroy({ where: {} });
-  }),
-
-  it("should get the correct video metadata for multiple videos with only one call to the youtube API", async () => {
-    jest.spyOn(InfoExtract.YtApi, 'get').mockImplementation().mockResolvedValue({ status: 200, data: JSON.parse(youtubeVideoListSampleResponses["BTZ5KVRUy1Q,I3O9J02G67I"]) });
-    let videos = [
-      {
-        service: "youtube",
-        id: "BTZ5KVRUy1Q",
-      },
-      {
-        service: "youtube",
-        id: "I3O9J02G67I",
-      },
-    ];
-    jest.spyOn(storage, "getManyVideoInfo").mockResolvedValue(videos);
-    jest.spyOn(storage, "updateManyVideoInfo").mockResolvedValue(true);
-
-    expect(await InfoExtract.getManyVideoInfo(videos)).toEqual([
-      new Video({
-        service: "youtube",
-        id: "BTZ5KVRUy1Q",
-        title: "tmpIwT4T4",
-        description: "tmpIwT4T4",
-        thumbnail: "https://i.ytimg.com/vi/BTZ5KVRUy1Q/mqdefault.jpg",
-        length: 10,
-      }),
-      new Video({
-        service: "youtube",
-        id: "I3O9J02G67I",
-        title: "tmpATT2Cp",
-        description: "tmpATT2Cp",
-        thumbnail: "https://i.ytimg.com/vi/I3O9J02G67I/default.jpg",
-        length: 10,
-      }),
-    ]);
-    expect(storage.getManyVideoInfo).toHaveBeenCalledTimes(1);
-    expect(storage.updateManyVideoInfo).toHaveBeenCalledTimes(1);
-    expect(InfoExtract.YtApi.get).toHaveBeenCalledTimes(1);
-
-    InfoExtract.YtApi.get.mockRestore();
-    storage.getManyVideoInfo.mockRestore();
-    storage.updateManyVideoInfo.mockRestore();
-  });
-
-  it("should get the correct video metadata for multiple videos with only 2 calls to the youtube API", async () => {
-    jest.spyOn(InfoExtract.YtApi, 'get').mockImplementation().mockImplementation(url => {
-      if (url.includes("BTZ5KVRUy1Q")) {
-        return Promise.resolve({ status: 200, data: JSON.parse(youtubeVideoListSampleResponses["BTZ5KVRUy1Q"]) });
-      }
-      else if (url.includes("I3O9J02G67I")) {
-        return Promise.resolve({ status: 200, data: JSON.parse(youtubeVideoListSampleResponses["I3O9J02G67I"]) });
-      }
-    });
-    let videos = [
-      {
-        service: "youtube",
-        id: "BTZ5KVRUy1Q",
-        title: "tmpIwT4T4",
-        description: "tmpIwT4T4",
-        thumbnail: "https://i.ytimg.com/vi/BTZ5KVRUy1Q/mqdefault.jpg",
-      },
-      {
-        service: "youtube",
-        id: "I3O9J02G67I",
-        length: 10,
-      },
-    ];
-    jest.spyOn(storage, "getManyVideoInfo").mockResolvedValue(videos);
-    jest.spyOn(storage, "updateManyVideoInfo").mockResolvedValue(true);
-
-    expect(await InfoExtract.getManyVideoInfo(videos)).toEqual([
-      new Video({
-        service: "youtube",
-        id: "BTZ5KVRUy1Q",
-        title: "tmpIwT4T4",
-        description: "tmpIwT4T4",
-        thumbnail: "https://i.ytimg.com/vi/BTZ5KVRUy1Q/mqdefault.jpg",
-        length: 10,
-      }),
-      new Video({
-        service: "youtube",
-        id: "I3O9J02G67I",
-        title: "tmpATT2Cp",
-        description: "tmpATT2Cp",
-        thumbnail: "https://i.ytimg.com/vi/I3O9J02G67I/default.jpg",
-        length: 10,
-      }),
-    ]);
-    expect(storage.getManyVideoInfo).toHaveBeenCalledTimes(1);
-    expect(storage.updateManyVideoInfo).toHaveBeenCalledTimes(2);
-    expect(InfoExtract.YtApi.get).toHaveBeenCalledTimes(2);
-
-    InfoExtract.YtApi.get.mockRestore();
-    storage.getManyVideoInfo.mockRestore();
-    storage.updateManyVideoInfo.mockRestore();
-  });
-});
-
-describe("InfoExtractor Youtube Support", () => {
-  afterEach(() => {
-    InfoExtract.redisClient.get.mockClear();
-    InfoExtract.redisClient.set.mockClear();
-  });
-
-  it('getService() should return youtube when given youtube link', () => {
-    expect(InfoExtract.getService("http://youtube.com/watch?v=I3O9J02G67I")).toEqual("youtube");
-    expect(InfoExtract.getService("http://www.youtube.com/watch?v=I3O9J02G67I")).toEqual("youtube");
-    expect(InfoExtract.getService("https://youtube.com/watch?v=I3O9J02G67I")).toEqual("youtube");
-    expect(InfoExtract.getService("https://www.youtube.com/watch?v=I3O9J02G67I")).toEqual("youtube");
-    expect(InfoExtract.getService("https://m.youtube.com/watch?v=I3O9J02G67I")).toEqual("youtube");
-    expect(InfoExtract.getService("http://youtu.be/I3O9J02G67I")).toEqual("youtube");
-    expect(InfoExtract.getService("https://youtu.be/I3O9J02G67I")).toEqual("youtube");
-  });
-
-  it('getVideoIdYoutube() should return correct id when given youtube link', () => {
-    expect(InfoExtract.getVideoIdYoutube("http://youtube.com/watch?v=I3O9J02G67I")).toEqual("I3O9J02G67I");
-    expect(InfoExtract.getVideoIdYoutube("http://www.youtube.com/watch?v=I3O9J02G67I")).toEqual("I3O9J02G67I");
-    expect(InfoExtract.getVideoIdYoutube("https://youtube.com/watch?v=I3O9J02G67I")).toEqual("I3O9J02G67I");
-    expect(InfoExtract.getVideoIdYoutube("https://www.youtube.com/watch?v=I3O9J02G67I")).toEqual("I3O9J02G67I");
-    expect(InfoExtract.getVideoIdYoutube("https://m.youtube.com/watch?v=I3O9J02G67I")).toEqual("I3O9J02G67I");
-    expect(InfoExtract.getVideoIdYoutube("http://youtu.be/I3O9J02G67I")).toEqual("I3O9J02G67I");
-    expect(InfoExtract.getVideoIdYoutube("https://youtu.be/I3O9J02G67I")).toEqual("I3O9J02G67I");
-    expect(InfoExtract.getVideoIdYoutube("https://youtu.be/I3O9J02G67I?t=2")).toEqual("I3O9J02G67I");
-  });
-
-  it('getVideoIdYoutube() should return null if link does not contain video id', () => {
-    expect(InfoExtract.getVideoIdYoutube("http://youtube.com/")).toEqual(null);
-    expect(InfoExtract.getVideoIdYoutube("https://www.youtube.com/playlist?list=PLABqEYq6H3vpCmsmyUnHnfMOeAnjBdSNm")).toEqual(null);
-  });
-
-  it('getChannelIdYoutube() should return correct object', () => {
-    expect(InfoExtract.getChannelIdYoutube("https://www.youtube.com/channel/UCcVClhnvO2PaYoiJstwphpg")).toEqual({ channel: "UCcVClhnvO2PaYoiJstwphpg" });
-    expect(InfoExtract.getChannelIdYoutube("https://www.youtube.com/channel/UCcVClhnvO2PaYoiJstwphpg?view_as=subscriber")).toEqual({ channel: "UCcVClhnvO2PaYoiJstwphpg" });
-    expect(InfoExtract.getChannelIdYoutube("https://www.youtube.com/channel/UCcVClhnvO2PaYoiJstwphpg/videos")).toEqual({ channel: "UCcVClhnvO2PaYoiJstwphpg" });
-    expect(InfoExtract.getChannelIdYoutube("https://www.youtube.com/channel/UCcVClhnvO2PaYoiJstwphpg/playlists")).toEqual({ channel: "UCcVClhnvO2PaYoiJstwphpg" });
-    expect(InfoExtract.getChannelIdYoutube("https://www.youtube.com/channel/UCcVClhnvO2PaYoiJstwphpg/community")).toEqual({ channel: "UCcVClhnvO2PaYoiJstwphpg" });
-    expect(InfoExtract.getChannelIdYoutube("https://www.youtube.com/channel/UCcVClhnvO2PaYoiJstwphpg/channels")).toEqual({ channel: "UCcVClhnvO2PaYoiJstwphpg" });
-    expect(InfoExtract.getChannelIdYoutube("https://www.youtube.com/channel/UCcVClhnvO2PaYoiJstwphpg/about")).toEqual({ channel: "UCcVClhnvO2PaYoiJstwphpg" });
-    expect(InfoExtract.getChannelIdYoutube("https://www.youtube.com/channel/UCcVClhnvO2PaYoiJstwphpg/featured")).toEqual({ channel: "UCcVClhnvO2PaYoiJstwphpg" });
-    expect(InfoExtract.getChannelIdYoutube("https://www.youtube.com/channel/UCcVClhnvO2PaYoiJstwphpg/asdfsadflkj")).toEqual({ channel: "UCcVClhnvO2PaYoiJstwphpg" });
-    expect(InfoExtract.getChannelIdYoutube("https://youtube.com/user/rollthedyc3")).toEqual({ user: "rollthedyc3" });
-    expect(InfoExtract.getChannelIdYoutube("https://youtube.com/c/rollthedyc3")).toEqual({ user: "rollthedyc3" });
-    expect(InfoExtract.getChannelIdYoutube("https://youtube.com/rollthedyc3")).toEqual({ user: "rollthedyc3" });
-    expect(InfoExtract.getChannelIdYoutube("https://www.youtube.com/c/rollthedyc3/videos")).toEqual({ user: "rollthedyc3" });
-    expect(InfoExtract.getChannelIdYoutube("https://www.youtube.com/c/rollthedyc3/videos?view_as=subscriber")).toEqual({ user: "rollthedyc3" });
-  });
-
-  it("should get 1 video", async () => {
-    jest.spyOn(InfoExtract.YtApi, 'get').mockImplementation().mockResolvedValue({ status: 200, data: JSON.parse(youtubeVideoListSampleResponses["BTZ5KVRUy1Q"]) });
-    jest.spyOn(storage, 'updateManyVideoInfo').mockImplementation().mockResolvedValue(true);
-
-    expect.assertions(2);
-    await InfoExtract.getVideoInfoYoutube(["BTZ5KVRUy1Q"]).then(results => {
-      expect(results["BTZ5KVRUy1Q"]).toEqual(new Video({
-        service: "youtube",
-        id: "BTZ5KVRUy1Q",
-        title: "tmpIwT4T4",
-        description: "tmpIwT4T4",
-        thumbnail: "https://i.ytimg.com/vi/BTZ5KVRUy1Q/mqdefault.jpg",
-        length: 10,
-      }));
-    });
-    expect(storage.updateManyVideoInfo).toHaveBeenCalledTimes(1);
-
-    InfoExtract.YtApi.get.mockRestore();
-    storage.updateManyVideoInfo.mockRestore();
-  });
-
-  it("should get 1 video with onlyProperties set", async () => {
-    jest.spyOn(InfoExtract.YtApi, 'get').mockImplementation().mockResolvedValue({ status: 200, data: JSON.parse(youtubeVideoListSampleResponses["BTZ5KVRUy1Q"]) });
-    jest.spyOn(storage, 'updateManyVideoInfo').mockImplementation().mockResolvedValue(true);
-
-    expect.assertions(2);
-    // eslint-disable-next-line array-bracket-newline
-    await InfoExtract.getVideoInfoYoutube(["BTZ5KVRUy1Q"], ["title", "description", "thumbnail", "length"]).then(results => {
-      expect(results["BTZ5KVRUy1Q"]).toEqual(new Video({
-        service: "youtube",
-        id: "BTZ5KVRUy1Q",
-        title: "tmpIwT4T4",
-        description: "tmpIwT4T4",
-        thumbnail: "https://i.ytimg.com/vi/BTZ5KVRUy1Q/mqdefault.jpg",
-        length: 10,
-      }));
-      expect(storage.updateManyVideoInfo).toHaveBeenCalledTimes(1);
-    });
-
-    InfoExtract.YtApi.get.mockRestore();
-    storage.updateManyVideoInfo.mockRestore();
-  });
-
-  it("should get 2 videos", async () => {
-    jest.spyOn(InfoExtract.YtApi, 'get').mockImplementation().mockResolvedValue({ status: 200, data: JSON.parse(youtubeVideoListSampleResponses["BTZ5KVRUy1Q,I3O9J02G67I"]) });
-    jest.spyOn(storage, 'updateManyVideoInfo').mockImplementation().mockResolvedValue(true);
-
-    expect.assertions(3);
-    // eslint-disable-next-line array-bracket-newline
-    await InfoExtract.getVideoInfoYoutube(["BTZ5KVRUy1Q", "I3O9J02G67I"]).then(results => {
-      expect(results["BTZ5KVRUy1Q"]).toEqual(new Video({
-        service: "youtube",
-        id: "BTZ5KVRUy1Q",
-        title: "tmpIwT4T4",
-        description: "tmpIwT4T4",
-        thumbnail: "https://i.ytimg.com/vi/BTZ5KVRUy1Q/mqdefault.jpg",
-        length: 10,
-      }));
-      expect(results["I3O9J02G67I"]).toEqual(new Video({
-        service: "youtube",
-        id: "I3O9J02G67I",
-        title: "tmpATT2Cp",
-        description: "tmpATT2Cp",
-        thumbnail: "https://i.ytimg.com/vi/I3O9J02G67I/default.jpg",
-        length: 10,
-      }));
-      expect(storage.updateManyVideoInfo).toHaveBeenCalledTimes(1);
-    });
-
-    InfoExtract.YtApi.get.mockRestore();
-    storage.updateManyVideoInfo.mockRestore();
-  });
-
-  it("should attempt fallback if it fails to get video due to quota limit, and length is requested", async () => {
-    jest.spyOn(InfoExtract.YtApi, 'get').mockImplementation().mockRejectedValue({ response: { status: 403 } });
-    jest.spyOn(InfoExtract, "getVideoLengthYoutube_Fallback").mockResolvedValue(10);
-    jest.spyOn(storage, 'updateManyVideoInfo').mockImplementation().mockRejectedValue(true);
-
-    expect.assertions(3);
-    await InfoExtract.getVideoInfoYoutube(["BTZ5KVRUy1Q"], ["length"]).then(results => {
-      expect(InfoExtract.getVideoLengthYoutube_Fallback).toHaveBeenCalled();
-      expect(results["BTZ5KVRUy1Q"]).toEqual(new Video({
-        service: "youtube",
-        id: "BTZ5KVRUy1Q",
-        length: 10,
-        thumbnail: "https://i.ytimg.com/vi/BTZ5KVRUy1Q/default.jpg",
-      }));
-      expect(storage.updateManyVideoInfo).toHaveBeenCalled();
-    });
-
-    InfoExtract.YtApi.get.mockRestore();
-    InfoExtract.getVideoLengthYoutube_Fallback.mockRestore();
-    storage.updateManyVideoInfo.mockRestore();
-  });
-
-  it("should fail to get video due to quota limit, and length is not requested", async () => {
-    jest.spyOn(InfoExtract.YtApi, 'get').mockImplementation().mockRejectedValue({ response: { status: 403 } });
-    jest.spyOn(InfoExtract, "getVideoLengthYoutube_Fallback").mockResolvedValue(10);
-    jest.spyOn(storage, 'updateManyVideoInfo').mockImplementation().mockRejectedValue(true);
-
-    await expect(InfoExtract.getVideoInfoYoutube(["BTZ5KVRUy1Q"], ["title"])).rejects.toThrow(/API quota/);
-    expect(InfoExtract.getVideoLengthYoutube_Fallback).not.toHaveBeenCalled();
-    expect(storage.updateManyVideoInfo).not.toHaveBeenCalled();
-
-    InfoExtract.YtApi.get.mockRestore();
-    InfoExtract.getVideoLengthYoutube_Fallback.mockRestore();
-    storage.updateManyVideoInfo.mockRestore();
-  });
-
-  it("should fail to get video due to other reasons", async () => {
-    jest.spyOn(InfoExtract.YtApi, 'get').mockImplementation().mockRejectedValue(new Error());
-    jest.spyOn(storage, 'updateManyVideoInfo').mockImplementation().mockResolvedValue(true);
-
-    await expect(InfoExtract.getVideoInfoYoutube(["BTZ5KVRUy1Q"])).rejects.toThrow();
-    expect(InfoExtract.YtApi.get).toHaveBeenCalledTimes(1);
-    expect(storage.updateManyVideoInfo).not.toHaveBeenCalled();
-
-    InfoExtract.YtApi.get.mockRestore();
-    storage.updateManyVideoInfo.mockRestore();
-  });
-
-  it("should fail to get video because ids is not an array", async () => {
-    jest.spyOn(InfoExtract.YtApi, 'get').mockImplementation().mockResolvedValue({ status: 200, data: JSON.parse(youtubeVideoListSampleResponses["BTZ5KVRUy1Q"]) });
-    jest.spyOn(storage, 'updateManyVideoInfo').mockImplementation().mockResolvedValue(true);
-
-    await expect(InfoExtract.getVideoInfoYoutube("BTZ5KVRUy1Q")).rejects.toThrow();
-    expect(InfoExtract.YtApi.get).not.toHaveBeenCalled();
-    expect(storage.updateManyVideoInfo).not.toHaveBeenCalled();
-
-    InfoExtract.YtApi.get.mockRestore();
-    storage.updateManyVideoInfo.mockRestore();
-  });
-
-  it("should fail to get video because onlyProperties is an empty array", async () => {
-    jest.spyOn(InfoExtract.YtApi, 'get').mockImplementation().mockResolvedValue({ status: 200, data: JSON.parse(youtubeVideoListSampleResponses["BTZ5KVRUy1Q"]) });
-    jest.spyOn(storage, 'updateManyVideoInfo').mockImplementation().mockResolvedValue(true);
-
-    await expect(InfoExtract.getVideoInfoYoutube(["BTZ5KVRUy1Q"], [])).rejects.toThrow("onlyProperties must have valid values or be null!");
-    expect(InfoExtract.YtApi.get).not.toHaveBeenCalled();
-    expect(storage.updateManyVideoInfo).not.toHaveBeenCalled();
-
-    InfoExtract.YtApi.get.mockRestore();
-    storage.updateManyVideoInfo.mockRestore();
-  });
-
-  it("should get videos in the given youtube playlist", async () => {
-    jest.spyOn(InfoExtract.YtApi, 'get').mockImplementation().mockResolvedValue({ status: 200, data: JSON.parse(youtubePlaylistItemsSampleResponses["PLABqEYq6H3vpCmsmyUnHnfMOeAnjBdSNm"]) });
-    jest.spyOn(storage, 'updateManyVideoInfo').mockImplementation().mockResolvedValue(true);
-
-    await expect(InfoExtract.getPlaylistYoutube("PLABqEYq6H3vpCmsmyUnHnfMOeAnjBdSNm")).resolves.toEqual([
-      new Video({
-        service: "youtube",
-        id: "zgxj_0xPleg",
-        title: "Chris Chan: A Comprehensive History - Part 1",
-        description: "(1982-2000)",
-        thumbnail: "https://i.ytimg.com/vi/zgxj_0xPleg/mqdefault.jpg",
-      }),
-      new Video({
-        service: "youtube",
-        id: "_3QMqssyBwQ",
-        title: "Chris Chan: A Comprehensive History - Part 2",
-        description: "(2000-2004)",
-        thumbnail: "https://i.ytimg.com/vi/_3QMqssyBwQ/default.jpg",
-      }),
-    ]);
-
-    expect(InfoExtract.YtApi.get).toHaveBeenCalled();
-    expect(storage.updateManyVideoInfo).toHaveBeenCalledTimes(1);
-
-    InfoExtract.YtApi.get.mockRestore();
-    storage.updateManyVideoInfo.mockRestore();
-  });
-
-  it("should fail when youtube playlist request fails due to quota limit", async () => {
-    jest.spyOn(InfoExtract.YtApi, 'get').mockImplementation().mockRejectedValue({ response: { status: 403 } });
-    jest.spyOn(storage, 'updateManyVideoInfo').mockImplementation().mockResolvedValue(true);
-
-    await expect(InfoExtract.getPlaylistYoutube("PLABqEYq6H3vpCmsmyUnHnfMOeAnjBdSNm")).rejects.toThrow(/API quota/);
-    expect(InfoExtract.YtApi.get).toHaveBeenCalled();
-    expect(storage.updateManyVideoInfo).not.toHaveBeenCalled();
-
-    InfoExtract.YtApi.get.mockRestore();
-    storage.updateManyVideoInfo.mockRestore();
-  });
-
-  it("should fail when youtube playlist request fails due to other reasons", async () => {
-    jest.spyOn(InfoExtract.YtApi, 'get').mockImplementation().mockRejectedValue(new Error());
-    jest.spyOn(storage, 'updateManyVideoInfo').mockImplementation().mockResolvedValue(true);
-
-    await expect(InfoExtract.getPlaylistYoutube("PLABqEYq6H3vpCmsmyUnHnfMOeAnjBdSNm")).rejects.toThrow();
-    expect(storage.updateManyVideoInfo).not.toHaveBeenCalled();
-
-    InfoExtract.YtApi.get.mockRestore();
-    storage.updateManyVideoInfo.mockRestore();
-  });
-
-  it("should get videos on the given youtube channel", async () => {
-    jest.spyOn(InfoExtract.YtApi, 'get').mockImplementation().mockResolvedValue({ status: 200, data: JSON.parse(youtubeChannelInfoSampleResponses["UC_3pplzbKMZsP5zBH_6SVJQ"]) });
-    jest.spyOn(InfoExtract, 'getPlaylistYoutube').mockImplementation().mockResolvedValue([
-      new Video({
-        service: "youtube",
-        id: "I3O9J02G67I",
-      }),
-      new Video({
-        service: "youtube",
-        id: "BTZ5KVRUy1Q",
-      }),
-    ]);
-
-    expect(await InfoExtract.getChanneInfoYoutube({ channel: "UC_3pplzbKMZsP5zBH_6SVJQ" })).toEqual([
-      new Video({
-        service: "youtube",
-        id: "I3O9J02G67I",
-      }),
-      new Video({
-        service: "youtube",
-        id: "BTZ5KVRUy1Q",
-      }),
-    ]);
-    expect(InfoExtract.YtApi.get).toHaveBeenCalledTimes(1);
-
-    InfoExtract.YtApi.get.mockRestore();
-    InfoExtract.getPlaylistYoutube.mockRestore();
-  });
-
-  it("should fail when youtube channel request fails due to quota limit", async () => {
-    jest.spyOn(InfoExtract.YtApi, 'get').mockImplementation().mockRejectedValue({ response: { status: 403 } });
-
-    await expect(InfoExtract.getChanneInfoYoutube({ channel: "UC_3pplzbKMZsP5zBH_6SVAS" })).rejects.toThrow(/API quota/);
-    expect(InfoExtract.YtApi.get).toHaveBeenCalledTimes(1);
-
-    InfoExtract.YtApi.get.mockRestore();
-  });
-
-  it("should fail when youtube channel request fails for other reasons", async () => {
-    jest.genMockFromModule("../../../redisclient.js");
-    jest.spyOn(InfoExtract.YtApi, 'get').mockImplementation().mockRejectedValue(new Error());
-
-    await expect(InfoExtract.getChanneInfoYoutube({ channel: "UC_3pplzbKMZsP5zBH_6SV73" })).rejects.toThrow();
-    expect(InfoExtract.YtApi.get).toHaveBeenCalledTimes(1);
-
-    InfoExtract.YtApi.get.mockRestore();
-  });
-
-  it("should search youtube and parse results without failing", async () => {
-    jest.genMockFromModule("../../../redisclient.js");
-    jest.spyOn(InfoExtract.YtApi, 'get').mockImplementation().mockResolvedValue({ status: 200, data: JSON.parse(youtubeSearchSampleResponses["family guy funny moments"]) });
-
-    expect(await InfoExtract.searchYoutube("family guy funny moments")).toEqual([
-      new Video({
-        service: "youtube",
-        id: "UJXZihZCP2g",
-      }),
-      new Video({
-        service: "youtube",
-        id: "ysEdZ3KWYIU",
-      }),
-      new Video({
-        service: "youtube",
-        id: "Tu3TiESKJGk",
-      }),
-    ]);
-    expect(InfoExtract.redisClient.set).toBeCalled();
-
-    InfoExtract.YtApi.get.mockRestore();
-  });
-
-  it("should search youtube using the extra options", async () => {
-    jest.genMockFromModule("../../../redisclient.js");
-    jest.spyOn(InfoExtract.YtApi, 'get').mockImplementation().mockResolvedValue({ status: 200, data: JSON.parse(youtubeSearchSampleResponses["family guy funny moments"]) });
-
-    expect(await InfoExtract.searchYoutube("family guy funny moments", { maxResults: 3, fromUser: "test" })).toHaveLength(3);
-    expect(InfoExtract.redisClient.get).toBeCalled();
-    expect(InfoExtract.YtApi.get).toBeCalled();
-    expect(InfoExtract.YtApi.get.mock.calls[0][0]).toContain("maxResults=3");
-    expect(InfoExtract.YtApi.get.mock.calls[0][0]).toContain("quotaUser=test");
-
-    InfoExtract.YtApi.get.mockRestore();
-  });
-});
-
-describe("InfoExtractor Vimeo Support", () => {
-  it('getService() should return vimeo when given vimeo link', () => {
-    expect(InfoExtract.getService("https://vimeo.com/94338566")).toEqual("vimeo");
-  });
-
-  it('getVideoIdVimeo() should return correct id when given vimeo link', () => {
-    expect(InfoExtract.getVideoIdVimeo("https://vimeo.com/94338566")).toEqual("94338566");
-    expect(InfoExtract.getVideoIdVimeo("https://vimeo.com/94338566?t=2")).toEqual("94338566");
-    expect(InfoExtract.getVideoIdVimeo("https://vimeo.com/channels/susisie/94338566")).toEqual("94338566");
-  });
-
-  it("should handle single video", async () => {
-    jest.spyOn(InfoExtract.VimeoApi, 'get').mockImplementation().mockResolvedValue({ status: 200, data: JSON.parse(vimeoOEmbedSampleResponses["94338566"]) });
-    jest.spyOn(storage, 'updateVideoInfo').mockImplementation();
-
-    expect(await InfoExtract.getVideoInfoVimeo("94338566")).toEqual(new Video({
-      service: "vimeo",
-      id: "94338566",
-      title: "Showreel",
-      description: "No animation. No 3D. Just reality.",
-      thumbnail: "https://i.vimeocdn.com/video/474246782_295x166.jpg",
-      length: 70,
-    }));
-    expect(InfoExtract.VimeoApi.get).toHaveBeenCalledTimes(1);
-    expect(storage.updateVideoInfo).toHaveBeenCalledTimes(1);
-
-    InfoExtract.VimeoApi.get.mockRestore();
-    storage.updateVideoInfo.mockRestore();
-  });
-
-  it("should handle video with embedding disabled gracefully", async () => {
-    jest.spyOn(InfoExtract.VimeoApi, 'get').mockImplementation().mockRejectedValue({ response: { status: 403 } });
-    jest.spyOn(storage, 'updateVideoInfo').mockImplementation();
-
-    expect(await InfoExtract.getVideoInfoVimeo("94338566")).toBeNull();
-    expect(InfoExtract.VimeoApi.get).toHaveBeenCalledTimes(1);
-    expect(storage.updateVideoInfo).not.toHaveBeenCalled();
-
-    InfoExtract.VimeoApi.get.mockRestore();
-    storage.updateVideoInfo.mockRestore();
-  });
-
-  it("should handle other failures gracefully", async () => {
-    jest.spyOn(InfoExtract.VimeoApi, 'get').mockImplementation().mockRejectedValue({ response: { status: 200 } });
-    jest.spyOn(storage, 'updateVideoInfo').mockImplementation();
-
-    expect(await InfoExtract.getVideoInfoVimeo("94338566")).toEqual(new Video({
-      service: "vimeo",
-      id: "94338566",
-    }));
-    expect(InfoExtract.VimeoApi.get).toHaveBeenCalledTimes(1);
-    expect(storage.updateVideoInfo).not.toHaveBeenCalled();
-
-    InfoExtract.VimeoApi.get.mockRestore();
-    storage.updateVideoInfo.mockRestore();
-  });
-});
-
-describe("InfoExtractor Dailymotion Support", () => {
-  it('getService() should return dailymotion when given dailymotion link', () => {
-    expect(InfoExtract.getService("https://www.dailymotion.com/video/x6hkywd")).toEqual("dailymotion");
-    expect(InfoExtract.getService("https://dai.ly/x6hkywd")).toEqual("dailymotion");
-  });
-
-  it('getVideoIdDailymotion() should return correct id when given dailymotion link', () => {
-    expect(InfoExtract.getVideoIdDailymotion("https://www.dailymotion.com/video/x6hkywd")).toEqual("x6hkywd");
-    expect(InfoExtract.getVideoIdDailymotion("https://www.dailymotion.com/video/x6hkywd?start=120")).toEqual("x6hkywd");
-    expect(InfoExtract.getVideoIdDailymotion("https://dai.ly/x6hkywd")).toEqual("x6hkywd");
-  });
-
-  it("should handle single video", async () => {
-    jest.spyOn(InfoExtract.DailymotionApi, 'get').mockImplementation().mockResolvedValue({ status: 200, data: JSON.parse(dailymotionVideoInfoSampleResponses["x1fz4ii"]) });
-    jest.spyOn(storage, 'updateVideoInfo').mockImplementation();
-
-    expect(await InfoExtract.getVideoInfoDailymotion("x1fz4ii")).toEqual(new Video({
-      service: "dailymotion",
-      id: "x1fz4ii",
-      title: "Hackathon BeMyApp/Dailymotion",
-      description: "This is a video that was done after our hackathon",
-      thumbnail: "https://s2.dmcdn.net/v/7sRg71UN0OKwaG4Wj",
-      length: 213,
-    }));
-    expect(InfoExtract.DailymotionApi.get).toHaveBeenCalledTimes(1);
-    expect(storage.updateVideoInfo).toHaveBeenCalledTimes(1);
-
-    InfoExtract.DailymotionApi.get.mockRestore();
-    storage.updateVideoInfo.mockRestore();
-  });
-
-  it("should handle other failures gracefully", async () => {
-    jest.spyOn(InfoExtract.DailymotionApi, 'get').mockImplementation().mockRejectedValue({ response: { status: 500 } });
-    jest.spyOn(storage, 'updateVideoInfo').mockImplementation();
-
-    expect(await InfoExtract.getVideoInfoDailymotion("x1fz4ii")).toBeNull();
-    expect(InfoExtract.DailymotionApi.get).toHaveBeenCalledTimes(1);
-    expect(storage.updateVideoInfo).not.toHaveBeenCalled();
-
-    InfoExtract.DailymotionApi.get.mockRestore();
-    storage.updateVideoInfo.mockRestore();
-  });
-});
-
-describe("InfoExtractor Google Drive Support", () => {
-  it('getService() should return googledrive when given google drive link', () => {
-    expect(InfoExtract.getService("https://drive.google.com/file/d/1KxVGtZ2W8sAq9r3xx0t8TLkjq96Np9aw/view?usp=sharing")).toEqual("googledrive");
-    expect(InfoExtract.getService("https://drive.google.com/file/d/1KII8vJ80JCTJxKVnwFqtEAU85pjcSKzq/view")).toEqual("googledrive");
-    expect(InfoExtract.getService("https://drive.google.com/open?id=1rx4j-79UXk0PXccDwTxnrVVMenGopDIN")).toEqual("googledrive");
-  });
-
-  it('getVideoIdGoogleDrive() should return correct id when given google drive link', () => {
-    expect(InfoExtract.getVideoIdGoogleDrive("https://drive.google.com/file/d/1KxVGtZ2W8sAq9r3xx0t8TLkjq96Np9aw/view?usp=sharing")).toEqual("1KxVGtZ2W8sAq9r3xx0t8TLkjq96Np9aw");
-    expect(InfoExtract.getVideoIdGoogleDrive("https://drive.google.com/file/d/1KII8vJ80JCTJxKVnwFqtEAU85pjcSKzq/view")).toEqual("1KII8vJ80JCTJxKVnwFqtEAU85pjcSKzq");
-    expect(InfoExtract.getVideoIdGoogleDrive("https://drive.google.com/open?id=1rx4j-79UXk0PXccDwTxnrVVMenGopDIN")).toEqual("1rx4j-79UXk0PXccDwTxnrVVMenGopDIN");
-  });
-
-  it("should return the folder id if the link is valid", () => {
-    expect(InfoExtract.getFolderIdGoogleDrive("https://drive.google.com/drive/u/0/folders/0B3OoGtYynRDNM1hNZmJ5Unh0Qjg")).toBe("0B3OoGtYynRDNM1hNZmJ5Unh0Qjg");
-    expect(InfoExtract.getFolderIdGoogleDrive("https://drive.google.com/drive/folders/0B3OoGtYynRDNM1hNZmJ5Unh0Qjg")).toBe("0B3OoGtYynRDNM1hNZmJ5Unh0Qjg");
-  });
-});
-
-describe("InfoExtractor Direct File Support", () => {
-  it('getService() should return direct when given direct video link', () => {
-    expect(InfoExtract.getService("https://example.com/good.mp4")).toEqual("direct");
-    expect(InfoExtract.getService("https://984-651-12-545.399babc383489b346b3c234.plex.direct:32400/library/parts/203/87986543524/file.mp4?download=0&X-Plex-Token=3446vbmngegvfghdmp59E")).toEqual("direct");
-  });
-
-  it("should return whether or not the mime type is supported", () => {
-    expect(InfoExtract.isSupportedMimeType("video/mp4")).toBe(true);
-    expect(InfoExtract.isSupportedMimeType("video/webm")).toBe(true);
-    expect(InfoExtract.isSupportedMimeType("video/mov")).toBe(true);
-    expect(InfoExtract.isSupportedMimeType("video/ogg")).toBe(true);
-    expect(InfoExtract.isSupportedMimeType("video/x-flv")).toBe(false);
-    expect(InfoExtract.isSupportedMimeType("video/x-matroska")).toBe(false);
-    expect(InfoExtract.isSupportedMimeType("video/x-ms-wmv")).toBe(false);
-    expect(InfoExtract.isSupportedMimeType("video/x-msvideo")).toBe(false);
-  });
-
-  it("should not accept strings referencing local files", async () => {
-    await expect(InfoExtract.getVideoInfoDirect("file:///tmp/bad.mp4")).rejects.toThrow();
-    await expect(InfoExtract.getVideoInfoDirect("file://C:/tmp/bad.mp4")).rejects.toThrow();
-    await expect(InfoExtract.getVideoInfoDirect("file://G:/tmp/bad.mp4")).rejects.toThrow();
-    await expect(InfoExtract.getVideoInfoDirect("/tmp/bad.mp4")).rejects.toThrow();
-    await expect(InfoExtract.getVideoInfoDirect("C:\\tmp\\bad.mp4")).rejects.toThrow();
-  });
-
-  it("should not accept unsupported mime types", async () => {
-    await expect(InfoExtract.getVideoInfoDirect("http://example.com/bad.mkv")).rejects.toThrow();
-    await expect(InfoExtract.getVideoInfoDirect("http://example.com/bad.flv")).rejects.toThrow();
-  });
-
-  it("should return video when url is valid, and resource has duration metadata, only 1 stream", async () => {
-    jest.spyOn(InfoExtract.ffprobe, 'getFileInfo').mockResolvedValue(JSON.parse(directVideoInfoFFProbe["mp4-no-audio"]));
-
-    expect(await InfoExtract.getVideoInfoDirect("http://example.com/noaudio.mp4")).toEqual(new Video({
-      service: "direct",
-      url: "http://example.com/noaudio.mp4",
-      title: "noaudio.mp4",
-      description: "Full Link: http://example.com/noaudio.mp4",
-      mime: "video/mp4",
-      length: 136,
-    }));
-
-    InfoExtract.ffprobe.getFileInfo.mockRestore();
-  });
-
-  it("should return video when url is valid, and resource has duration metadata, and more than 1 stream", async () => {
-    jest.spyOn(InfoExtract.ffprobe, 'getFileInfo').mockResolvedValue(JSON.parse(directVideoInfoFFProbe["normal-mp4"]));
-
-    expect(await InfoExtract.getVideoInfoDirect("http://example.com/normal.mp4")).toEqual(new Video({
-      service: "direct",
-      url: "http://example.com/normal.mp4",
-      title: "normal.mp4",
-      description: "Full Link: http://example.com/normal.mp4",
-      mime: "video/mp4",
-      length: 102,
-    }));
-
-    InfoExtract.ffprobe.getFileInfo.mockRestore();
-  });
-
-  it("should fail when url is valid, and resource has no duration metadata", async () => {
-    jest.spyOn(InfoExtract.ffprobe, 'getFileInfo').mockResolvedValue(JSON.parse(directVideoInfoFFProbe["webm-no-duration"]));
-
-    await expect(InfoExtract.getVideoInfoDirect("http://example.com/noduration.webm")).rejects.toThrow();
-
-    InfoExtract.ffprobe.getFileInfo.mockRestore();
-  });
-
-  it("should return video when file name has multiple '.' in the name", async () => {
-    jest.spyOn(InfoExtract.ffprobe, 'getFileInfo').mockResolvedValue(JSON.parse(directVideoInfoFFProbe["normal-mp4"]));
-
-    expect(await InfoExtract.getVideoInfoDirect("http://example.com/multiple.dots.mp4")).toEqual(new Video({
-      service: "direct",
-      url: "http://example.com/multiple.dots.mp4",
-      title: "multiple.dots.mp4",
-      description: "Full Link: http://example.com/multiple.dots.mp4",
-      mime: "video/mp4",
-      length: 102,
-    }));
-    await expect(InfoExtract.getVideoInfoDirect("")).rejects.toThrow();
-
-    InfoExtract.ffprobe.getFileInfo.mockRestore();
-  });
-});
-
-describe("InfoExtractor Spotify Support", () => {
-  it("getService() should return spotify", () => {
-    expect(InfoExtract.getService("https://open.spotify.com/track/6sGiI7V9kgLNEhPIxEJDii?si=I8a1t1eBQ-CqhTzece9qdA")).toEqual("spotify");
-    expect(InfoExtract.getService("spotify:artist:7wZTy0ICvnTk3WChdH6YZ5")).toEqual("spotify");
-  });
-
-  it("getTrackIdSpotify() should return correct Id", () => {
-    expect(InfoExtract.getTrackIdSpotify("https://open.spotify.com/track/6sGiI7V9kgLNEhPIxEJDii?si=I8a1t1eBQ-CqhTzece9qdA")).toEqual("6sGiI7V9kgLNEhPIxEJDii");
-    expect(InfoExtract.getTrackIdSpotify("https://open.spotify.com/track/7cwN43wYufgU7QyEctjf1G?si=bgZW5cTQQ0O8e7W12cyedw")).toEqual("7cwN43wYufgU7QyEctjf1G");
-    expect(InfoExtract.getTrackIdSpotify("spotify:track:7cwN43wYufgU7QyEctjf1G")).toEqual("7cwN43wYufgU7QyEctjf1G");
-  });
-});
-
-describe('InfoExtractor Caching Spec', () => {
-  beforeEach(async () => {
-    console.warn("CLEAR CACHE");
-    await CachedVideo.destroy({ where: {} });
-  }),
-
-  afterEach(async () => {
-    await CachedVideo.destroy({ where: {} });
-  }),
-
-  it('should get the correct video metadata', done => {
-    jest.spyOn(InfoExtract.YtApi, 'get').mockImplementation().mockResolvedValue({ status: 200, data: JSON.parse(youtubeVideoListSampleResponses["BTZ5KVRUy1Q"]) });
-
-    InfoExtract.getVideoInfo("youtube", "BTZ5KVRUy1Q").then(video => {
-      expect(video).toBeDefined();
-      expect(video.service).toBeDefined();
-      expect(video.service).toBe("youtube");
-      expect(video.serviceId).toBeUndefined();
-      expect(video.id).toBeDefined();
-      expect(video.id).toBe("BTZ5KVRUy1Q");
-      expect(video.title).toBeDefined();
-      expect(video.title).toBe("tmpIwT4T4");
-      expect(video.description).toBeDefined();
-      expect(video.description).toBe("tmpIwT4T4");
-      expect(video.thumbnail).toBeDefined();
-      expect(video.thumbnail).toBe("https://i.ytimg.com/vi/BTZ5KVRUy1Q/mqdefault.jpg");
-      expect(video.length).toBeDefined();
-      expect(video.length).toBe(10);
-      done();
-    }).catch(err => done.fail(err));
-  });
-
-  it('should miss cache, get the correct video metadata, and store it in the cache', async done => {
-    jest.spyOn(InfoExtract.YtApi, 'get').mockImplementation().mockResolvedValue({ status: 200, data: JSON.parse(youtubeVideoListSampleResponses["I3O9J02G67I"]) });
-
-    await expect(CachedVideo.findOne({ where: { service: "youtube", serviceId: "I3O9J02G67I" }})).resolves.toBeNull();
-
-    InfoExtract.getVideoInfo("youtube", "I3O9J02G67I").then(async video => {
-      expect(video).toBeDefined();
-      expect(video.service).toBeDefined();
-      expect(video.service).toBe("youtube");
-      expect(video.serviceId).toBeUndefined();
-      expect(video.id).toBeDefined();
-      expect(video.id).toBe("I3O9J02G67I");
-      expect(video.title).toBeDefined();
-      expect(video.title).toBe("tmpATT2Cp");
-      expect(video.description).toBeDefined();
-      expect(video.description).toBe("tmpATT2Cp");
-      expect(video.thumbnail).toBeDefined();
-      expect(video.thumbnail).toBe("https://i.ytimg.com/vi/I3O9J02G67I/default.jpg");
-      expect(video.length).toBeDefined();
-      expect(video.length).toBe(10);
-
-      await expect(CachedVideo.findOne({ where: { service: "youtube", serviceId: "I3O9J02G67I" }})).resolves.toBeDefined();
-
-      expect(InfoExtract.YtApi.get).toBeCalled();
-      done();
-    }).catch(err => done.fail(err));
-  });
-
-  it('should hit cache, get the correct video metadata from the cache', async done => {
-    await expect(CachedVideo.count()).resolves.toEqual(0);
-
-    await expect(CachedVideo.create({
-      service: "fakeservice",
-      serviceId: "abc123",
-      title: "Test Title",
-      description: "This is a test description.",
-      thumbnail: "http://example.com/thumbnail.jpg",
-      length: 32,
-      mime: "fake/mime",
-    })).resolves.toBeDefined();
-
-    await expect(CachedVideo.count()).resolves.toEqual(1);
-
-    InfoExtract.getVideoInfo("fakeservice", "abc123").then(async video => {
-      expect(video).toBeDefined();
-      expect(video.service).toBeDefined();
-      expect(video.service).toBe("fakeservice");
-      expect(video.serviceId).toBeUndefined();
-      expect(video.id).toBeDefined();
-      expect(video.id).toBe("abc123");
-      expect(video.title).toBeDefined();
-      expect(video.title).toBe("Test Title");
-      expect(video.description).toBeDefined();
-      expect(video.description).toBe("This is a test description.");
-      expect(video.thumbnail).toBeDefined();
-      expect(video.thumbnail).toBe("http://example.com/thumbnail.jpg");
-      expect(video.length).toBeDefined();
-      expect(video.length).toBe(32);
-      expect(video.mime).toBe("fake/mime");
-
-      await expect(CachedVideo.count()).resolves.toEqual(1);
-      await expect(CachedVideo.findOne({ where: { service: "fakeservice", serviceId: "abc123" }})).resolves.toBeDefined();
-      done();
-    }).catch(err => done.fail(err));
-  });
-
-  it('should partially hit cache, get the missing video metadata (length), and store it in the cache', async done => {
-    jest.spyOn(InfoExtract, 'getVideoInfoYoutube').mockImplementation().mockResolvedValue({ "I3O9J02G67I": { service: "youtube", id: "I3O9J02G67I", length: 10 } });
-
-    await expect(CachedVideo.findOne({ where: { service: "youtube", serviceId: "I3O9J02G67I" }})).resolves.toBeNull();
-
-    await expect(CachedVideo.create({
-      service: "youtube",
-      serviceId: "I3O9J02G67I",
-      title: "tmpATT2Cp",
-      description: "tmpATT2Cp",
-      thumbnail: "https://i.ytimg.com/vi/I3O9J02G67I/mqdefault.jpg",
-    })).resolves.toBeDefined();
-
-    await CachedVideo.findOne({ where: { service: "youtube", serviceId: "I3O9J02G67I" }}).then(result => {
-      expect(result).toBeDefined();
-      expect(result.length).toBeNull();
-    });
-
-    InfoExtract.getVideoInfo("youtube", "I3O9J02G67I").then(async video => {
-      expect(InfoExtract.getVideoInfoYoutube).toBeCalledWith(["I3O9J02G67I"], ["length"]);
-
-      expect(video).toBeDefined();
-      expect(video.service).toBeDefined();
-      expect(video.service).toBe("youtube");
-      expect(video.serviceId).toBeUndefined();
-      expect(video.id).toBeDefined();
-      expect(video.id).toBe("I3O9J02G67I");
-      expect(video.title).toBeDefined();
-      expect(video.title).toBe("tmpATT2Cp");
-      expect(video.description).toBeDefined();
-      expect(video.description).toBe("tmpATT2Cp");
-      expect(video.thumbnail).toBeDefined();
-      expect(video.thumbnail).toBe("https://i.ytimg.com/vi/I3O9J02G67I/mqdefault.jpg");
-      expect(video.length).toBeDefined();
-      expect(video.length).toBe(10);
-
-      await expect(CachedVideo.count()).resolves.toEqual(1);
-      await expect(CachedVideo.findOne({ where: { service: "youtube", serviceId: "I3O9J02G67I" }})).resolves.toBeDefined();
-      done();
-    }).catch(err => done.fail(err));
-  });
-});
-
-describe('InfoExtractor Partial Data Retrieval', () => {
-  it('should detect if length is missing from the cached video info', done => {
-    jest.spyOn(storage, 'getVideoInfo').mockImplementation().mockResolvedValue({
-      "service": "youtube",
-      "id": "I3O9J02G67I",
-      "title": "tmpATT2Cp",
-      "description": "tmpATT2Cp",
-      "thumbnail": "https://i.ytimg.com/vi/I3O9J02G67I/mqdefault.jpg",
-    });
-    jest.spyOn(InfoExtract, 'getVideoInfoYoutube').mockImplementation().mockResolvedValue({ "I3O9J02G67I": { service: "youtube", id: "I3O9J02G67I", length: 10 } });
-
-    InfoExtract.getVideoInfo("youtube", "I3O9J02G67I").then(video => {
-      expect(InfoExtract.getVideoInfoYoutube).toBeCalledWith(["I3O9J02G67I"], ["length"]);
-      expect(video).toBeDefined();
-      done();
-    });
-  });
-
-  it('should detect if title is missing from the cached video info', done => {
-    jest.spyOn(storage, 'getVideoInfo').mockImplementation().mockResolvedValue({
-      "service": "youtube",
-      "id": "I3O9J02G67I",
-      "description": "tmpATT2Cp",
-      "thumbnail": "https://i.ytimg.com/vi/I3O9J02G67I/mqdefault.jpg",
-      "length": 10,
-    });
-    jest.spyOn(InfoExtract, 'getVideoInfoYoutube').mockImplementation().mockResolvedValue({ "I3O9J02G67I": { service: "youtube", id: "I3O9J02G67I", title: "tmpATT2Cp" } });
-
-    InfoExtract.getVideoInfo("youtube", "I3O9J02G67I").then(video => {
-      expect(InfoExtract.getVideoInfoYoutube).toBeCalledWith(["I3O9J02G67I"], ["title"]);
-      expect(video).toBeDefined();
-      done();
-    });
-  });
-
-  it('should detect if title and description is missing from the cached video info', done => {
-    jest.spyOn(storage, 'getVideoInfo').mockImplementation().mockResolvedValue({
-      "service": "youtube",
-      "id": "I3O9J02G67I",
-      "thumbnail": "https://i.ytimg.com/vi/I3O9J02G67I/mqdefault.jpg",
-      "length": 10,
-    });
-    jest.spyOn(InfoExtract, 'getVideoInfoYoutube').mockImplementation().mockResolvedValue({ "I3O9J02G67I": { service: "youtube", id: "I3O9J02G67I", title: "tmpATT2Cp", description: "tmpATT2Cp" } });
-=======
 const { getMimeType } = require("../../../server/mime");
 const YouTubeAdapter = require("../../../server/services/youtube");
 const Video = require("../../../common/video");
@@ -1144,7 +7,6 @@
 const ServiceAdapter = require("../../../server/serviceadapter");
 const { redisClient } = require("../../../redisclient");
 const _ = require("lodash");
->>>>>>> a9aad91d
 
 class TestAdapter extends ServiceAdapter {
 	get serviceId() {
