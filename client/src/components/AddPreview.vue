<template>
	<div class="video-add">
		<v-row>
			<v-textarea
				clearable
				auto-grow
				variant="underlined"
				rows="1"
				:placeholder="$t('add-preview.placeholder')"
				v-model="inputAddPreview"
				@keydown="onInputAddPreviewKeyDown"
				@focus="onFocusHighlightText"
				:loading="isLoadingAddPreview"
				data-cy="add-preview-input"
			/>
		</v-row>
		<v-row>
			<div v-if="!production">
				<v-btn
					v-for="(v, idx) in testVideos"
					:key="idx"
					@click="inputAddPreview = v[1]"
					data-cy="test-video"
				>
					{{ v[0] }}
				</v-btn>
			</div>
			<v-btn
				v-if="videos.length > 1"
				@click="addAllToQueue()"
				:loading="isLoadingAddAll"
				:disabled="isLoadingAddAll"
				>{{ $t("add-preview.add-all") }}</v-btn
			>
		</v-row>
		<v-row class="mt-6" v-if="isLoadingAddPreview" justify="center">
			<v-progress-circular indeterminate />
		</v-row>
		<v-row class="mt-6" justify="center" v-if="!isLoadingAddPreview">
			<div v-if="hasAddPreviewFailed">
				{{ videosLoadFailureText }}
			</div>
			<v-container
				fill-height
				v-if="
					videos.length == 0 &&
					inputAddPreview.length > 0 &&
					!hasAddPreviewFailed &&
					!isAddPreviewInputUrl
				"
			>
				<v-row justify="center" align="center">
					<v-col cols="12">
						{{ $t("add-preview.search-for", { search: inputAddPreview }) }}<br />
						<v-btn
							@click="requestAddPreviewExplicit"
							data-cy="add-preview-manual-search"
						>
							{{ $t("common.search") }}
						</v-btn>
					</v-col>
				</v-row>
			</v-container>
			<v-container v-else-if="inputAddPreview.length === 0">
				<v-row justify="center" align="center">
					<div class="add-video-helper">
						<h1>{{ $t("add-preview.title") }}</h1>
						<h3>{{ $t("add-preview.single-videos") }}</h3>
						<ul>
							<li>
								<ProcessedText
									:text="
										$t('add-preview.platforms.youtube-videos', {
											url: 'https://youtube.com/watch?v=LP8GRjv6AIo',
										})
									"
									@link-click="setAddPreviewText"
								/>
							</li>
							<li>
								<ProcessedText
									:text="
										$t('add-preview.platforms.vimeo-videos', {
											url: 'https://vimeo.com/94338566',
										})
									"
									@link-click="setAddPreviewText"
								/>
							</li>
							<li>
								<ProcessedText
									:text="
										$t('add-preview.platforms.dailymotion-videos', {
											url: 'https://dailymotion.com/video/x31i1so',
										})
									"
									@link-click="setAddPreviewText"
								/>
							</li>
							<li>
								<ProcessedText
									:text="
										$t('add-preview.platforms.any-mp4-videos', {
											url: 'https://vjs.zencdn.net/v/oceans.mp4',
										})
									"
									@link-click="setAddPreviewText"
								/>
							</li>
						</ul>
						<h3>{{ $t("add-preview.playlists") }}</h3>
						<ul>
							<li>
								<ProcessedText
									:text="
										$t('add-preview.platforms.youtube-playlists', {
											url: 'https://youtube.com/playlist?list=PLv-kM7bcufALqOQvMsrVCQCEL1pIWScoQ',
										})
									"
									@link-click="setAddPreviewText"
								/>
							</li>
							<li>
								<ProcessedText
									:text="
										$t('add-preview.platforms.youtube-channels', {
											url: 'https://youtube.com/channel/UCI1XS_GkLGDOgf8YLaaXNRA',
										})
									"
									@link-click="setAddPreviewText"
								/>
							</li>
<<<<<<< HEAD
							@link-click="setAddPreviewText"
=======
>>>>>>> 102da4a8
						</ul>
						<span>{{ $t("add-preview.text") }}</span>
					</div>
				</v-row>
			</v-container>
		</v-row>
		<div v-if="highlightedAddPreviewItem">
			<VideoQueueItem
				:item="highlightedAddPreviewItem"
				is-preview
				style="margin-bottom: 20px"
			/>
			<h4>{{ $t("add-preview.playlist") }}</h4>
		</div>
		<VideoQueueItem
			v-for="(itemdata, index) in videos"
			:key="index"
			:item="itemdata"
			is-preview
		/>
	</div>
</template>

<script lang="ts">
import { defineComponent, ref, computed, watch, Ref } from "vue";
import { useRoute } from "vue-router";
import { useStore } from "@/store";
import { useI18n } from "vue-i18n";
import { API } from "@/common-http";
import _ from "lodash";
import VideoQueueItem from "@/components/VideoQueueItem.vue";
import ProcessedText from "@/components/ProcessedText.vue";
import { ToastStyle } from "@/models/toast";
import toast from "@/util/toast";
import { Video } from "ott-common/models/video";
import { OttResponseBody, OttApiResponseAddPreview } from "ott-common/models/rest-api";
import axios from "axios";

export const AddPreview = defineComponent({
	name: "AddPreview",
	components: {
		VideoQueueItem,
		ProcessedText,
	},
	setup() {
		const store = useStore();
		const { t } = useI18n();
		const route = useRoute();

		const videos: Ref<Video[]> = ref([]);
		const isLoadingAddPreview = ref(false);
		const hasAddPreviewFailed = ref(false);
		const inputAddPreview = ref("");
		const isLoadingAddAll = ref(false);
		const videosLoadFailureText = ref("");

		const testVideos = import.meta.env.DEV
			? [
					["test youtube 0", "https://www.youtube.com/watch?v=IG2JF0P4GFA"],
					["test youtube 1", "https://www.youtube.com/watch?v=LP8GRjv6AIo"],
					["test youtube w/ captions", "https://www.youtube.com/watch?v=xco0qjszPHQ"],
					["test vimeo 0", "https://vimeo.com/94338566"],
					["test vimeo 1", "https://vimeo.com/239423699"],
					["test dailymotion 0", "https://www.dailymotion.com/video/x6hkywd"],
					[
						"test direct 0",
						"https://test-videos.co.uk/vids/bigbuckbunny/mp4/h264/360/Big_Buck_Bunny_360_10s_1MB.mp4",
					],
					["test direct 1", "https://vjs.zencdn.net/v/oceans.mp4"],
					[
						"test hls 0",
						"https://d2zihajmogu5jn.cloudfront.net/bipbop-advanced/bipbop_16x9_variant.m3u8",
					],
					[
						"test hls 1",
						"https://demo.unified-streaming.com/k8s/features/stable/video/tears-of-steel/tears-of-steel.ism/.m3u8",
					],
					[
						"test dash 0",
						"https://dash.akamaized.net/dash264/TestCases/1a/sony/SNE_DASH_SD_CASE1A_REVISED.mpd",
					],
					["test dash 1", "https://dash.akamaized.net/envivio/EnvivioDash3/manifest.mpd"],
					["test peertube 0", "https://the.jokertv.eu/w/7C5YZTLVudL4FLN4JmVvnA"],
			  ]
			: [];

		// HACK: The @change event only triggers when the text field is defocused.
		// This ensures that onInputAddPreviewChange() runs everytime the text field's value changes.
		watch(inputAddPreview, () => {
			// HACK: ensure that inputAddPreview always a string
			if (inputAddPreview.value === null) {
				inputAddPreview.value = "";
			}
			onInputAddPreviewChange();
		});

		const highlightedAddPreviewItem = computed(() => {
			return _.find(videos.value, { highlight: true });
		});
		const isAddPreviewInputUrl = computed(() => {
			try {
				return !!new URL(inputAddPreview.value).host;
			} catch (e) {
				return false;
			}
		});
		const production = computed(() => {
			/**
			 * This is used so we can test for development/production only behavior in unit tests.
			 * Do not change.
			 */
			return store.state.production;
		});

		async function requestAddPreview() {
			try {
				const res = await API.get<OttResponseBody<OttApiResponseAddPreview>>(
					`/data/previewAdd?input=${encodeURIComponent(inputAddPreview.value)}`
				);

				hasAddPreviewFailed.value = false;
				if (res.data.success) {
					videos.value = res.data.result;
					console.log(`Got add preview with ${videos.value.length}`);
				} else {
					throw new Error(res.data.error.message);
				}
			} catch (err) {
				hasAddPreviewFailed.value = true;
				videosLoadFailureText.value = t("add-preview.messages.unknown-error");
				console.error("Failed to get add preview", err);
				if (axios.isAxiosError(err) && err.response) {
					console.error(
						`add preview response: ${err.response.status}`,
						err.response.data
					);

					if (err.response.status === 400) {
						videosLoadFailureText.value = err.response.data.error.message;
						if (
							err.response.data.error.name === "FeatureDisabledException" &&
							!isAddPreviewInputUrl.value
						) {
							window.open(
								`https://www.youtube.com/results?search_query=${encodeURIComponent(
									inputAddPreview.value
								)}`,
								"_blank"
							);
						}
					}
				}

				toast.add({
					style: ToastStyle.Error,
					content: t("add-preview.messages.failed-to-get-add-preview"),
					duration: 6000,
				});
			} finally {
				isLoadingAddPreview.value = false;
			}
		}
		const requestAddPreviewDebounced = _.debounce(requestAddPreview, 1000);
		/**
		 * Request an add preview regardless of the current input.
		 */
		async function requestAddPreviewExplicit() {
			isLoadingAddPreview.value = true;
			hasAddPreviewFailed.value = false;
			videos.value = [];
			await requestAddPreview();
		}
		async function addAllToQueue() {
			isLoadingAddAll.value = true;
			try {
				await API.post(`/room/${route.params.roomId}/queue`, { videos: videos.value });
			} catch (err) {
				let message = `${err}`;
				if (err.response) {
					message = `${err.response.data.error.message}`;
				}
				toast.add({
					style: ToastStyle.Error,
					content: t("add-preview.messages.failed-to-all-videos", {
						message: message,
					}),
					duration: 4000,
				});
			}
			isLoadingAddAll.value = false;
		}
		function onInputAddPreviewChange() {
			hasAddPreviewFailed.value = false;
			if (!inputAddPreview.value || _.trim(inputAddPreview.value).length === 0) {
				videos.value = [];
				return;
			}
			if (!isAddPreviewInputUrl.value) {
				videos.value = [];
				// Don't send API requests for non URL inputs without the user's explicit input to do so.
				// This is to help conserve youtube API quota.
				return;
			}
			isLoadingAddPreview.value = true;
			videos.value = [];
			requestAddPreviewDebounced();
		}
		function onInputAddPreviewKeyDown(e) {
			if (e.keyCode === 13) {
				e.preventDefault();
			}

			if (_.trim(inputAddPreview.value).length === 0 || isAddPreviewInputUrl.value) {
				return;
			}

			if (e.keyCode === 13 && videos.value.length === 0) {
				requestAddPreviewExplicit();
			}
		}

		function onFocusHighlightText(e) {
			e.target.select();
		}
		function setAddPreviewText(text: string) {
			inputAddPreview.value = text;
		}

		return {
			videos,
			isLoadingAddPreview,
			hasAddPreviewFailed,
			inputAddPreview,
			isLoadingAddAll,
			videosLoadFailureText,
			testVideos,

			highlightedAddPreviewItem,
			isAddPreviewInputUrl,
			production,

			requestAddPreview,
			requestAddPreviewDebounced,
			requestAddPreviewExplicit,
			addAllToQueue,
			onInputAddPreviewChange,
			onInputAddPreviewKeyDown,
			onFocusHighlightText,
			setAddPreviewText,
		};
	},
});

export default AddPreview;
</script>

<style lang="scss" scoped>
@import "../variables.scss";

.video-add {
	margin: 0 20px;
	min-height: 500px;
}

.add-video-helper {
	width: 400px;
	@media (max-width: $sm-max) {
		width: 80%;
	}

	h1 {
		width: 100%;
		text-align: center;
	}

	li {
		white-space: nowrap;
		overflow: hidden;
		text-overflow: ellipsis;
		-webkit-line-clamp: 1;
	}
}
</style><|MERGE_RESOLUTION|>--- conflicted
+++ resolved
@@ -130,10 +130,6 @@
 									@link-click="setAddPreviewText"
 								/>
 							</li>
-<<<<<<< HEAD
-							@link-click="setAddPreviewText"
-=======
->>>>>>> 102da4a8
 						</ul>
 						<span>{{ $t("add-preview.text") }}</span>
 					</div>
