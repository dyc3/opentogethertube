<template>
	<div class="room-settings" style="margin: 12px">
		<v-form @submit="submitRoomSettings">
			<v-text-field
				:label="$t('room-settings.title')"
				v-model="inputRoomSettings.title"
				:loading="isLoadingRoomSettings"
				:disabled="!granted('configure-room.set-title')"
				data-cy="input-title"
			/>
			<v-text-field
				:label="$t('room-settings.description')"
				v-model="inputRoomSettings.description"
				:loading="isLoadingRoomSettings"
				:disabled="!granted('configure-room.set-description')"
				data-cy="input-description"
			/>
			<v-select
				:label="$t('room-settings.visibility')"
				:items="[
					{ title: $t('room-settings.public'), value: 'public' },
					{ title: $t('room-settings.unlisted'), value: 'unlisted' },
				]"
				v-model="inputRoomSettings.visibility"
				:loading="isLoadingRoomSettings"
				:disabled="!granted('configure-room.set-visibility')"
				data-cy="select-visibility"
			>
				<template #item="{ props }">
					<v-list-item v-bind="props" />
				</template>
			</v-select>
			<v-select
				:label="$t('room-settings.queue-mode')"
				:items="[
					{
						title: $t('room-settings.manual'),
						value: QueueMode.Manual,
						description: $t('room-settings.manual-hint'),
					},
					{
						title: $t('room-settings.vote'),
						value: QueueMode.Vote,
						description: $t('room-settings.vote-hint'),
					},
					{
						title: $t('room-settings.loop'),
						value: QueueMode.Loop,
						description: $t('room-settings.loop-hint'),
					},
					{
						title: $t('room-settings.dj'),
						value: QueueMode.Dj,
						description: $t('room-settings.dj-hint'),
					},
				]"
				v-model="inputRoomSettings.queueMode"
				:loading="isLoadingRoomSettings"
				:disabled="!granted('configure-room.set-queue-mode')"
				data-cy="select-queueMode"
			>
				<template #item="{ props, item }">
					<v-list-item v-bind="props">
						<span class="text-grey text-caption">{{ item.raw.description }}</span>
					</v-list-item>
				</template>
			</v-select>
			<v-checkbox
				v-model="inputRoomSettings.autoSkipSegments"
				:label="$t('room-settings.auto-skip-text')"
				:disabled="!granted('configure-room.set-auto-skip')"
				data-cy="input-auto-skip"
			/>
			<PermissionsEditor
				v-if="
					!store.state.room.isTemporary && store.state.user && store.state.room.hasOwner
				"
				v-model="inputRoomSettings.grants"
				:current-role="store.getters['users/self']?.role ?? Role.Owner"
			/>
			<div v-else-if="store.state.room.isTemporary">
				{{ $t("room-settings.permissions-not-available") }}
			</div>
			<div v-else-if="!store.state.room.hasOwner">
				{{ $t("room-settings.room-needs-owner") }}
				<span v-if="!store.state.user">
					{{ $t("room-settings.login-to-claim") }}
				</span>
			</div>
			<div v-else>
				{{ $t("room-settings.arent-able-to-modify-permissions") }}
			</div>
			<div class="submit">
				<v-btn
					size="large"
					block
					color="blue"
					v-if="!store.state.room.isTemporary && !store.state.room.hasOwner"
					:disabled="!store.state.user"
					role="submit"
					@click="claimOwnership"
					data-cy="claim"
					>Claim Room</v-btn
				>
				<v-btn
					size="x-large"
					block
					@click="submitRoomSettings"
					role="submit"
					:loading="isLoadingRoomSettings"
					data-cy="save"
					>{{ $t("common.save") }}</v-btn
				>
			</div>
		</v-form>
	</div>
</template>

<script lang="ts">
import _ from "lodash";
import PermissionsEditor from "@/components/PermissionsEditor.vue";
import { ToastStyle } from "@/models/toast";
<<<<<<< HEAD
import { API } from "@/common-http";
import { Visibility, QueueMode, RoomSettings } from "ott-common/models/types";
=======
import { API } from "@/common-http.js";
import { Visibility, QueueMode, RoomSettings, Role } from "ott-common/models/types";
>>>>>>> 77a5cf89
import type { Grants } from "ott-common/permissions";
import { granted } from "@/util/grants";
import toast from "@/util/toast";
import { defineComponent, onMounted, Ref, ref } from "vue";
import { useStore } from "@/store";
import { useI18n } from "vue-i18n";

const RoomSettingsForm = defineComponent({
	name: "RoomSettingsForm",
	components: {
		PermissionsEditor,
	},
	setup() {
		const store = useStore();
		const { t } = useI18n();

		let isLoadingRoomSettings = ref(false);
		let inputRoomSettings: Ref<RoomSettings> = ref({
			title: "",
			description: "",
			visibility: Visibility.Public,
			queueMode: QueueMode.Manual,
			grants: {} as Grants,
			autoSkipSegments: true,
		});

		onMounted(async () => {
			await loadRoomSettings();
		});

		async function loadRoomSettings() {
			// we have to make an API request becuase visibility is not sent in sync messages.
			isLoadingRoomSettings.value = true;
			try {
				let res = await API.get(`/room/${store.state.room.name}`);
				if (res.data.permissions && !res.data.grants) {
					res.data.grants = res.data.permissions;
				}
				inputRoomSettings.value = _.pick(
					res.data,
					"title",
					"description",
					"visibility",
					"queueMode",
					"grants",
					"autoSkipSegments"
				);
			} catch (err) {
				toast.add({
					content: t("room-settings.load-failed"),
					duration: 5000,
					style: ToastStyle.Error,
				});
			}
			isLoadingRoomSettings.value = false;
		}

		function getRoomSettingsSubmit() {
			const propsToGrants = {
				title: "set-title",
				description: "set-description",
				visibility: "set-visibility",
				queueMode: "set-queue-mode",
				autoSkipSegments: "set-auto-skip",
			};
			let blocked: (keyof RoomSettings)[] = [];
			for (let prop of Object.keys(propsToGrants)) {
				if (!granted(`configure-room.${propsToGrants[prop]}`)) {
					blocked.push(prop as keyof typeof propsToGrants);
				}
			}
			if (store.state.room.isTemporary) {
				blocked.push("grants");
			}
			return _.omit(inputRoomSettings.value, blocked);
		}

		/** Take room settings from the UI and submit them to the server. */
		async function submitRoomSettings() {
			isLoadingRoomSettings.value = true;
			try {
				await API.patch(`/room/${store.state.room.name}`, getRoomSettingsSubmit());
				toast.add({
					style: ToastStyle.Success,
					content: t("room-settings.settings-applied").toString(),
					duration: 4000,
				});
			} catch (e) {
				console.log(e);
				toast.add({
					style: ToastStyle.Error,
					content: e.response.data.error.message,
					duration: 6000,
				});
			}
			isLoadingRoomSettings.value = false;
		}

		async function claimOwnership() {
			isLoadingRoomSettings.value = true;
			try {
				await API.patch(`/room/${store.state.room.name}`, {
					claim: true,
				});
				toast.add({
					style: ToastStyle.Success,
					content: t("room-settings.now-own-the-room", {
						room: store.state.room.name,
					}).toString(),
					duration: 4000,
				});
			} catch (e) {
				console.log(e);
				toast.add({
					style: ToastStyle.Error,
					content: e.response.data.error.message,
					duration: 6000,
				});
			}
			isLoadingRoomSettings.value = false;
		}

		return {
			isLoadingRoomSettings,
			inputRoomSettings,

			loadRoomSettings,
			getRoomSettingsSubmit,
			submitRoomSettings,
			claimOwnership,

			store,
			granted,
			Visibility,
			QueueMode,
			Role,
		};
	},
});

export default RoomSettingsForm;
</script>

<style lang="scss">
.room-settings .submit {
	position: -webkit-sticky;
	position: sticky;
	bottom: 20px;

	.v-btn {
		margin: 10px 0;
	}
}
</style><|MERGE_RESOLUTION|>--- conflicted
+++ resolved
@@ -120,13 +120,8 @@
 import _ from "lodash";
 import PermissionsEditor from "@/components/PermissionsEditor.vue";
 import { ToastStyle } from "@/models/toast";
-<<<<<<< HEAD
 import { API } from "@/common-http";
-import { Visibility, QueueMode, RoomSettings } from "ott-common/models/types";
-=======
-import { API } from "@/common-http.js";
 import { Visibility, QueueMode, RoomSettings, Role } from "ott-common/models/types";
->>>>>>> 77a5cf89
 import type { Grants } from "ott-common/permissions";
 import { granted } from "@/util/grants";
 import toast from "@/util/toast";
