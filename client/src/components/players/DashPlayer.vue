--- conflicted
+++ resolved
@@ -169,28 +169,10 @@
 		console.error("dash.js player not ready");
 		return;
 	}
-<<<<<<< HEAD
-	if (track === -1) {
-		console.log("DashPlayer: setting video track to auto");
-		dash.value.updateSettings({
-			streaming: {
-				abr: {
-					autoSwitchBitrate: { audio: true, video: true },
-				},
-			},
-		});
-		return;
-	}
-=======
->>>>>>> 8a3704bd
 	if (track >= getVideoTracks().length || track < -1) {
 		console.error("DashPlayer: video track not found:", track);
 		return;
 	}
-<<<<<<< HEAD
-	console.log("DashPlayer: setting video track to index", track);
-	dash.value.setRepresentationForTypeByIndex("video", track);
-=======
 
 	const isAutoEnabled =
 		dash.value.getSettings().streaming?.abr?.autoSwitchBitrate?.video || false;
@@ -221,7 +203,6 @@
 	const forceSwitch = false;
 	dash.value.setRepresentationForTypeByIndex("video", track, forceSwitch);
 	console.log("DashPlayer: setting video track to index", track);
->>>>>>> 8a3704bd
 }
 
 function isAutoQualitySupported(): boolean {
