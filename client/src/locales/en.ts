--- conflicted
+++ resolved
@@ -23,7 +23,6 @@
 		"loading": "Loading...",
 		"view": "View",
 		"restore": "Restore",
-		"success": "Success",
 	},
 	"behavior": {
 		[BehaviorOption.Always]: "Always",
@@ -295,7 +294,7 @@
 		"password": "Password",
 		"retype-password": "Retype Password",
 		"email-optional":
-			"Providing an email is optional, but makes it impossible to recover your account if you forget your password.",
+			"Providing an email is optional, but recommended in case you forget your password.",
 		"rules": {
 			"email-required": "Email is required",
 			"valid-email": "Must be a valid email",
@@ -318,15 +317,6 @@
 				"Failed to register, and I don't know why. Check the console and report this as a bug.",
 			"in-use": "Already in use.",
 		},
-		"change-password": {
-			title: "Change Password",
-			success: "Password change successful.",
-			forgot: "Forgot your password?",
-			prompt: "Enter the email address or the username associated with your account.",
-			reset: "Reset",
-			sent: "Password reset email sent.",
-			failed: "Unable to reset password.",
-		},
 	},
 	"permissions-editor": {
 		"title": "Permissions Editor",
@@ -338,13 +328,9 @@
 		"permission": "Permission",
 	},
 	"client-settings": {
-		"title": "Preferences",
-		"description": "These settings are saved in your browser, and only affect you.",
-		"activator": "@:client-settings.title",
-		"room-layout": "Room Layout",
-		"theme": "Theme",
-		"sfx-enable": "Enable Sound Effects",
-		"sfx-volume": "Sound Effect Volume",
+		title: "Preferences",
+		description: "These settings are saved in your browser, and only affect you.",
+		activator: "@:client-settings.title",
 	},
 	"connect-overlay": {
 		"title": "Disconnected",
@@ -370,17 +356,4 @@
 		[Role.UnregisteredUser]: "Unregistered User",
 		[Role.Owner]: "Owner",
 	},
-<<<<<<< HEAD
-	"errors": {
-		BadPasswordError:
-			"Password does not meet minimum requirements. Must be at least 8 characters long, and contain 2 of the following categories of characters: lowercase letters, uppercase letters, numbers, special characters.",
-		BadApiArgumentException: "Bad API Argument. This is likely a bug, please report it.",
-	},
-	"player": {
-		"buffer-warn": {
-			spans: "You haven't buffered enough of the video yet. Current time ranges buffered: {ranges}",
-		},
-	},
-=======
->>>>>>> f9a1d91b
 };