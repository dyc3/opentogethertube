<template>
	<v-card :key="item" style="margin-top: 10px">
<<<<<<< HEAD
		<v-card-title>{{ item.id }}</v-card-title>
		<v-card-text>{{ item.service }} {{ item.length }}</v-card-text>
		<v-card-text>{{ item }}</v-card-text>
		<v-btn icon @click="removeFromQueue">
			<v-icon>fas fa-trash</v-icon>
		</v-btn>
=======
		<v-card-title>{{ item.title }}</v-card-title>
		<v-card-text>
			{{ item.service }} {{ item.length }}<br>
			{{ item.description }}
		</v-card-text>
>>>>>>> 5e61c052
	</v-card>
</template>

<script>
import { API } from "@/common-http.js";

export default {
	name: "VideoQueueItem",
	props: {
		item: Object
	},
	methods: {
		removeFromQueue() {
			let data = {
				service: this.item.service,
				id: this.item.id,
			};
			API.delete(`/room/${this.$route.params.roomId}/queue`, { data: data }).then(res => {
				console.log(`Remove ${data} from queue:`, res.data);
			});
		}
	}
}
</script><|MERGE_RESOLUTION|>--- conflicted
+++ resolved
@@ -1,19 +1,13 @@
 <template>
 	<v-card :key="item" style="margin-top: 10px">
-<<<<<<< HEAD
-		<v-card-title>{{ item.id }}</v-card-title>
-		<v-card-text>{{ item.service }} {{ item.length }}</v-card-text>
-		<v-card-text>{{ item }}</v-card-text>
-		<v-btn icon @click="removeFromQueue">
-			<v-icon>fas fa-trash</v-icon>
-		</v-btn>
-=======
 		<v-card-title>{{ item.title }}</v-card-title>
 		<v-card-text>
 			{{ item.service }} {{ item.length }}<br>
 			{{ item.description }}
 		</v-card-text>
->>>>>>> 5e61c052
+    <v-btn icon @click="removeFromQueue">
+			<v-icon>fas fa-trash</v-icon>
+		</v-btn>
 	</v-card>
 </template>
 
