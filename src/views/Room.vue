<template>
  <div>
    <v-container class="room" v-if="!showJoinFailOverlay">
      <v-layout column>
        <h1>{{ $store.state.room.title != "" ? $store.state.room.title : ($store.state.room.isTemporary ? "Temporary Room" : $store.state.room.name) }}</h1>
        <span>{{ connectionStatus }}</span>
      </v-layout>
      <v-layout column justify-center>
        <v-layout wrap class="video-container">
          <v-flex xl8>
            <div class="iframe-container" :key="currentSource.service">
              <youtube v-if="currentSource.service == 'youtube'" fit-parent resize :video-id="currentSource.id" ref="youtube" :player-vars="{ controls: 0 }" @playing="onPlaybackChange(true)" @paused="onPlaybackChange(false)" @ready="onPlayerReady_Youtube"/>
            </div>
            <v-flex column class="video-controls">
              <vue-slider v-model="sliderPosition" @change="sliderChange" :max="$store.state.room.currentSource.length"/>
              <v-flex row align-center>
                <v-btn @click="togglePlayback()">
                  <v-icon v-if="$store.state.room.isPlaying">fas fa-pause</v-icon>
                  <v-icon v-else>fas fa-play</v-icon>
                </v-btn>
                <v-btn @click="skipVideo()">
                  <v-icon>fas fa-fast-forward</v-icon>
                </v-btn>
                <vue-slider v-model="volume" style="width: 150px; margin-left: 10px"/>
                <div style="margin-left: 20px">
                  {{ timestampDisplay }}
                </div>
              </v-flex>
            </v-flex>
          </v-flex>
        </v-layout>
        <v-layout row justify-space-between>
          <v-flex column md8 sm12>
            <v-tabs grow v-model="queueTab">
              <v-tab>
                Queue
                <span class="bubble">{{ $store.state.room.queue.length <= 99 ? $store.state.room.queue.length : "99+" }}</span>
              </v-tab>
              <v-tab>Add</v-tab>
            </v-tabs>
            <v-tabs-items v-model="queueTab" class="queue-tab-content">
              <v-tab-item>
                <div class="video-queue">
                  <VideoQueueItem v-for="(itemdata, index) in $store.state.room.queue" :key="index" :item="itemdata"/>
                </div>
              </v-tab-item>
              <v-tab-item>
                <div class="video-add">
                  <v-text-field placeholder="Video URL to add to queue" @change="onInputAddChange" v-model="inputAddUrlText"/>
                  <v-btn @click="postTestVideo(0)">Add test video 0</v-btn>
                  <v-btn @click="postTestVideo(1)">Add test video 1</v-btn>
                  <VideoQueueItem v-for="(itemdata, index) in addPreview" :key="index" :item="itemdata" is-preview/>
                </div>
              </v-tab-item>
            </v-tabs-items>
          </v-flex>
          <v-flex column md4 sm12>
            <div class="user-list">
              <v-card>
                <v-subheader>
                  Users
                  <v-btn icon x-small @click="openEditName"><v-icon>fas fa-cog</v-icon></v-btn>
                </v-subheader>
                <v-list-item v-if="showEditName">
                  <v-text-field ref="editName" @change="onEditNameChange" placeholder="Set your name"/>
                </v-list-item>
                <v-list-item v-for="(user, index) in $store.state.room.users" :key="index">
                  {{ user.name }}
                  <span v-if="user.isYou" class="is-you">You</span>
                </v-list-item>
              </v-card>
            </div>
          </v-flex>
        </v-layout>
      </v-layout>
    </v-container>
    <v-overlay :value="showJoinFailOverlay">
      <v-layout column>
        <h1>Failed to join room</h1>
        <span>{{ joinFailReason }}</span>
        <v-btn to="/rooms">Find Another Room</v-btn>
      </v-layout>
    </v-overlay>
  </div>
</template>

<script>
import { API } from "@/common-http.js";
import VideoQueueItem from "@/components/VideoQueueItem.vue";
import secondsToTimestamp from "@/timestamp.js";

export default {
  name: 'room',
  components: {
    VideoQueueItem,
  },
  data() {
    return {
      sliderPosition: 0,
      volume: 100,
      addPreview: [],

      showEditName: false,
      queueTab: 0, // "queueTab-queue",
      isLoadingAddPreview: false,
      inputAddUrlText: "",

      showJoinFailOverlay: false,
      joinFailReason: "",
    };
  },
  computed: {
    connectionStatus() {
      if (this.$store.state.socket.isConnected) {
        return "Connected";
      }
      else {
        return "Connecting...";
      }
    },
    currentSource() {
      return this.$store.state.room.currentSource;
    },
    playbackPosition() {
      return this.$store.state.room.playbackPosition;
    },
    playbackPercentage() {
      if (!this.$store.state.room.currentSource) {
        return 0;
      }
      if (this.$store.state.room.currentSource.length == 0) {
        return 0;
      }
<<<<<<< HEAD
      return this.$store.state.room.playbackPosition / this.$store.state.room.playbackDuration;
=======
      return this.$store.state.room.playbackPosition / this.$store.state.room.currentSource.length;
>>>>>>> eb58cc48
    },
    timestampDisplay() {
      const position = secondsToTimestamp(this.$store.state.room.playbackPosition);
      const duration = secondsToTimestamp(this.$store.state.room.currentSource.length || 0);
      return position + " / " + duration;
    },
  },
  created() {
    this.$events.on("onSync", () => {
      this.sliderPosition = this.$store.state.room.playbackPosition;
    });

    if (!this.$store.state.socket.isConnected) {
      // This check prevents the client from connecting multiple times,
      // caused by hot reloading in the dev environment.
      this.$connect(`${window.location.protocol.startsWith("https") ? "wss" : "ws"}://${window.location.host}/api/room/${this.$route.params.roomId}`);
    }
  },
  methods: {
    postTestVideo(v) {
      let videos = [
        "https://www.youtube.com/watch?v=WC66l5tPIF4",
        "https://www.youtube.com/watch?v=aI67KDJRnvQ",
      ];
      API.post(`/room/${this.$route.params.roomId}/queue`, {
        url: videos[v],
      });
    },
    togglePlayback() {
      if (this.$store.state.room.isPlaying) {
        this.$socket.sendObj({ action: "pause" });
      }
      else {
        this.$socket.sendObj({ action: "play" });
      }
    },
    skipVideo() {
      this.$socket.sendObj({ action: "skip" });
    },
    sliderChange() {
      this.$socket.sendObj({ action: "seek", position: this.sliderPosition });
    },
    addToQueue() {
      API.post(`/room/${this.$route.params.roomId}/queue`, {
        url: this.inputAddUrlText,
      });
    },
    openEditName() {
      this.showEditName = !this.showEditName;
      if (this.showEditName) {
        // Doesn't work
        this.$refs.editName.lazyValue = window.localStorage.getItem("username"); //this.$store.state.room.users.filter(u => u.isYou)[0].name;
      }
    },
    play() {
      if (this.currentSource.service == "youtube") {
        this.$refs.youtube.player.playVideo();
      }
    },
    pause() {
      if (this.currentSource.service == "youtube") {
        this.$refs.youtube.player.pauseVideo();
      }
    },
    updateVolume() {
      if (this.currentSource.service == "youtube") {
        this.$refs.youtube.player.setVolume(this.volume);
      }
    },
    onEditNameChange() {
      window.localStorage.setItem("username", this.$refs.editName.lazyValue);
      this.$socket.sendObj({ action: "set-name", name: window.localStorage.getItem("username") });
    },
    onPlaybackChange(changeTo) {
      this.updateVolume();
      if (changeTo == this.$store.state.room.isPlaying) {
        return;
      }

      if (this.$store.state.room.isPlaying) {
        this.play();
      }
      else {
        this.pause();
      }
    },
    onInputAddChange(value) {
      // TODO: debounce
      this.isLoadingAddPreview = true;
      API.get(`/data/previewAdd?input=${encodeURIComponent(value)}`).then(res => {
        this.isLoadingAddPreview = false;
        this.addPreview = res.data;
        console.log(`Got add preview with ${this.addPreview.length}`);
      }).catch(err => {
        this.isLoadingAddPreview = false;
        console.error("Failed to get add preview", err);
      });
    },
    onPlayerReady_Youtube() {
      this.$refs.youtube.player.loadVideoById(this.$store.state.room.currentSource.id);
    },
  },
  mounted() {
    this.$events.on("playVideo", () => {
      this.play();
    });
    this.$events.on("pauseVideo", () => {
      this.pause();
    });
    this.$events.on("roomJoinFailure", eventData => {
      this.showJoinFailOverlay = true;
      this.joinFailReason = eventData.reason;
    });
  },
  watch: {
    volume() {
      this.updateVolume();
    },
    async sliderPosition(newPosition) {
      if (Math.abs(newPosition - await this.$refs.youtube.player.getCurrentTime()) > 1) {
        this.$refs.youtube.player.seekTo(newPosition);
      }
    },
  },
};
</script>

<style lang="scss" scoped>
.video-container {
  // width: 853px;
  margin: 10px;
}
.video-queue, .video-add, .user-list {
  margin: 0 10px;
  min-height: 500px;
}
.queue-tab-content {
  background: transparent;
}
.is-you {
  color: #ffb300;
  border: 1px #ffb300 solid;
  border-radius: 10px;
  margin: 5px;
  padding: 0 5px;
  font-size: 10px;
}
.iframe-container {
  position: relative;
  padding-bottom: 56.25%;
  height: 0;
  overflow: hidden;
  max-width: 100%;
}
.iframe-container iframe {
  position: absolute;
  top: 0;
  left: 0;
  width: 100%;
  height: 100%;
}
.bubble{
  height: 25px;
  width: 25px;
  margin-left: 10px;
  background-color: #3f3838;
  border-radius: 50%;
  display: inline-block;

  font-weight: bold;
  color:#fff;
  text-align: center;
  line-height: 1.8;
}
</style><|MERGE_RESOLUTION|>--- conflicted
+++ resolved
@@ -131,11 +131,7 @@
       if (this.$store.state.room.currentSource.length == 0) {
         return 0;
       }
-<<<<<<< HEAD
-      return this.$store.state.room.playbackPosition / this.$store.state.room.playbackDuration;
-=======
       return this.$store.state.room.playbackPosition / this.$store.state.room.currentSource.length;
->>>>>>> eb58cc48
     },
     timestampDisplay() {
       const position = secondsToTimestamp(this.$store.state.room.playbackPosition);
