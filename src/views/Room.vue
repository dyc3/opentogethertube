<template>
  <div>
    <v-container class="room" v-if="!showJoinFailOverlay">
      <v-layout column>
        <h1>{{ $store.state.room.title != "" ? $store.state.room.title : ($store.state.room.isTemporary ? "Temporary Room" : $store.state.room.name) }}</h1>
        <span>{{ connectionStatus }}</span>
      </v-layout>
      <v-layout column justify-center>
        <v-layout wrap class="video-container">
          <v-flex xl8>
            <div class="iframe-container" :key="currentSource.service">
              <youtube v-if="currentSource.service == 'youtube'" fitParent resize :video-id="currentSource.id" ref="youtube" :playerVars="{ controls: 0 }" @playing="onPlaybackChange(true)" @paused="onPlaybackChange(false)" @ready="onPlayerReady_Youtube"></youtube>
            </div>
            <v-flex column class="video-controls">
              <vue-slider v-model="sliderPosition" @change="sliderChange" :max="$store.state.room.playbackDuration"></vue-slider>
              <v-flex row align-center>
                <v-btn @click="togglePlayback()">
                  <v-icon v-if="$store.state.room.isPlaying">fas fa-pause</v-icon>
                  <v-icon v-else>fas fa-play</v-icon>
                </v-btn>
                <v-btn @click="skipVideo()">
                  <v-icon>fas fa-fast-forward</v-icon>
                </v-btn>
                <vue-slider v-model="volume" style="width: 150px; margin-left: 10px"></vue-slider>
                <div style="margin-left: 20px">
                  {{ timestampDisplay }}
                </div>
              </v-flex>
            </v-flex>
          </v-flex>
        </v-layout>
        <v-layout row justify-space-between>
          <v-flex column md8 sm12>
            <v-tabs grow v-model="queueTab">
              <v-tab>
                Queue
                <span class="bubble">{{ $store.state.room.queue.length <= 99 ? $store.state.room.queue.length : "99+" }}</span>
              </v-tab>
              <v-tab>Add</v-tab>
            </v-tabs>
            <div class="video-queue" v-if="queueTab === 0">
              <VideoQueueItem v-for="(itemdata, index) in $store.state.room.queue" :key="index" :item="itemdata"/>
            </div>
            <div class="video-add" v-if="queueTab === 1">
              <v-text-field placeholder="Video URL to add to queue" @change="onInputAddChange" v-model="inputAddUrlText"></v-text-field>
<<<<<<< HEAD
              <v-btn @click="addToQueue">Add</v-btn>
              <v-btn v-if="!production" @click="postTestVideo(0)">Add test video 0</v-btn>
              <v-btn v-if="!production" @click="postTestVideo(1)">Add test video 1</v-btn>
=======
              <v-btn @click="postTestVideo(0)">Add test video 0</v-btn>
              <v-btn @click="postTestVideo(1)">Add test video 1</v-btn>
>>>>>>> 9b89125f

              <VideoQueueItem v-for="(itemdata, index) in addPreview" :key="index" :item="itemdata" isPreview/>
            </div>
          </v-flex>
          <v-flex column md4 sm12>
            <div class="user-list">
              <v-card>
                <v-subheader>
                  Users
                  <v-btn icon x-small @click="openEditName"><v-icon>fas fa-cog</v-icon></v-btn>
                </v-subheader>
                <v-list-item v-if="showEditName">
                  <v-text-field ref="editName" @change="onEditNameChange" placeholder="Set your name"></v-text-field>
                </v-list-item>
                <v-list-item v-for="(user, index) in $store.state.room.users" :key="index">
                  {{ user.name }}
                  <span v-if="user.isYou" class="is-you">You</span>
                </v-list-item>
              </v-card>
            </div>
          </v-flex>
        </v-layout>
      </v-layout>
    </v-container>
    <v-overlay :value="showJoinFailOverlay">
      <v-layout column>
        <h1>Failed to join room</h1>
        <span>{{ joinFailReason }}</span>
        <v-btn to="/rooms">Find Another Room</v-btn>
      </v-layout>
    </v-overlay>
  </div>
</template>

<script>
import { API } from "@/common-http.js";
import VideoQueueItem from "@/components/VideoQueueItem.vue";
import secondsToTimestamp from "@/timestamp.js";

export default {
  name: 'room',
  components: {
    VideoQueueItem
  },
  data() {
    return {
      sliderPosition: 0,
      volume: 100,
      addPreview: [],

      showEditName: false,
      queueTab: 0,
      isLoadingAddPreview: false,
      inputAddUrlText: "",

      showJoinFailOverlay: false,
      joinFailReason: "",
    };
  },
  computed: {
    connectionStatus() {
      if (this.$store.state.socket.isConnected) {
        return "Connected";
      }
      else {
        return "Connecting...";
      }
    },
    currentSource() {
      return this.$store.state.room.currentSource;
    },
    playbackPosition() {
      return this.$store.state.room.playbackPosition;
    },
    playbackPercentage() {
      return this.$store.state.room.playbackPosition / this.$store.state.room.playbackDuration;
    },
    timestampDisplay(){
      const position = secondsToTimestamp(this.$store.state.room.playbackPosition);
      const duration = secondsToTimestamp(this.$store.state.room.currentSource.length);
      return position + " / " + duration;
    }
  },
  created() {
    this.$events.on("onSync", () => {
      this.sliderPosition = this.$store.state.room.playbackPosition;
    });

    if (!this.$store.state.socket.isConnected) {
      // This check prevents the client from connecting multiple times,
      // caused by hot reloading in the dev environment.
      this.$connect(`${window.location.protocol.startsWith("https") ? "wss" : "ws"}://${window.location.host}/api/room/${this.$route.params.roomId}`);
    }
  },
  methods: {
    postTestVideo(v) {
      let videos = [
        "https://www.youtube.com/watch?v=WC66l5tPIF4",
        "https://www.youtube.com/watch?v=aI67KDJRnvQ"
      ];
      API.post(`/room/${this.$route.params.roomId}/queue`, {
        url: videos[v]
      });
    },
    togglePlayback() {
      if (this.$store.state.room.isPlaying) {
        this.$socket.sendObj({ action: "pause" });
      }
      else {
        this.$socket.sendObj({ action: "play" });
      }
    },
    skipVideo() {
      this.$socket.sendObj({ action: "skip" });
    },
    sliderChange() {
      this.$socket.sendObj({ action: "seek", position: this.sliderPosition });
    },
    addToQueue() {
      API.post(`/room/${this.$route.params.roomId}/queue`, {
        url: this.inputAddUrlText
      });
    },
    openEditName() {
      this.showEditName = !this.showEditName;
      if (this.showEditName) {
        // Doesn't work
        this.$refs.editName.lazyValue = window.localStorage.getItem("username"); //this.$store.state.room.users.filter(u => u.isYou)[0].name;
      }
    },
    play() {
      if (this.currentSource.service == "youtube") {
        this.$refs.youtube.player.playVideo();
      }
    },
    pause() {
      if (this.currentSource.service == "youtube") {
        this.$refs.youtube.player.pauseVideo();
      }
    },
    updateVolume() {
      if (this.currentSource.service == "youtube") {
        this.$refs.youtube.player.setVolume(this.volume);
      }
    },
    onEditNameChange() {
      window.localStorage.setItem("username", this.$refs.editName.lazyValue);
      this.$socket.sendObj({ action: "set-name", name: window.localStorage.getItem("username") });
    },
    onPlaybackChange(changeTo) {
      this.updateVolume();
      if (changeTo == this.$store.state.room.isPlaying) {
        return;
      }

      if (this.$store.state.room.isPlaying) {
        this.play();
      }
      else {
        this.pause();
      }
    },
    onInputAddChange(value) {
      // TODO: debounce
      this.isLoadingAddPreview = true;
      API.get(`/data/previewAdd?input=${encodeURIComponent(value)}`).then(res => {
        this.isLoadingAddPreview = false;
        this.addPreview = res.data;
        console.log(`Got add preview with ${this.addPreview.length}`);
      }).catch(err => {
        this.isLoadingAddPreview = false;
        console.error("Failed to get add preview", err);
      });
    },
    onPlayerReady_Youtube() {
      this.$refs.youtube.player.loadVideoById(this.$store.state.room.currentSource.id);
    },
  },
  mounted() {
    this.$events.on("playVideo", () => {
      this.play();
    });
    this.$events.on("pauseVideo", () => {
      this.pause();
    });
    this.$events.on("roomJoinFailure", eventData => {
      this.showJoinFailOverlay = true;
      this.joinFailReason = eventData.reason;
    });
  },
  watch: {
    volume() {
      this.updateVolume();
    },
    async sliderPosition(newPosition) {
      if (Math.abs(newPosition - await this.$refs.youtube.player.getCurrentTime()) > 1) {
        this.$refs.youtube.player.seekTo(newPosition);
      }
    },
  }
};
</script>

<style lang="scss" scoped>
.video-container {
  // width: 853px;
  margin: 10px;
}
.video-queue, .video-add, .user-list {
  margin: 0 10px;
  min-height: 500px;
}
.is-you {
  color: #ffb300;
  border: 1px #ffb300 solid;
  border-radius: 10px;
  margin: 5px;
  padding: 0 5px;
  font-size: 10px;
}
.iframe-container {
  position: relative;
  padding-bottom: 56.25%;
  height: 0;
  overflow: hidden;
  max-width: 100%;
}
.iframe-container iframe {
  position: absolute;
  top: 0;
  left: 0;
  width: 100%;
  height: 100%;
}
.bubble{
  height: 25px;
  width: 25px;
  margin-left: 10px;
  background-color: #3f3838;
  border-radius: 50%;
  display: inline-block;

  font-weight: bold;
  color:#fff;
  text-align: center;
  line-height: 1.8;
}
</style><|MERGE_RESOLUTION|>--- conflicted
+++ resolved
@@ -43,15 +43,8 @@
             </div>
             <div class="video-add" v-if="queueTab === 1">
               <v-text-field placeholder="Video URL to add to queue" @change="onInputAddChange" v-model="inputAddUrlText"></v-text-field>
-<<<<<<< HEAD
-              <v-btn @click="addToQueue">Add</v-btn>
-              <v-btn v-if="!production" @click="postTestVideo(0)">Add test video 0</v-btn>
-              <v-btn v-if="!production" @click="postTestVideo(1)">Add test video 1</v-btn>
-=======
               <v-btn @click="postTestVideo(0)">Add test video 0</v-btn>
               <v-btn @click="postTestVideo(1)">Add test video 1</v-btn>
->>>>>>> 9b89125f
-
               <VideoQueueItem v-for="(itemdata, index) in addPreview" :key="index" :item="itemdata" isPreview/>
             </div>
           </v-flex>
