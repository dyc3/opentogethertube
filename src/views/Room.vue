--- conflicted
+++ resolved
@@ -98,11 +98,7 @@
       inputAddUrlText: "",
 
       showJoinFailOverlay: false,
-<<<<<<< HEAD
-      joinFailReason: ""
-=======
       joinFailReason: "",
->>>>>>> d3003605
     };
   },
   computed: {
