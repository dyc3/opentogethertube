--- conflicted
+++ resolved
@@ -75,17 +75,11 @@
               <v-tab-item>
                 <div class="video-add">
                   <div>
-<<<<<<< HEAD
-                    <v-text-field placeholder="Video URL to add to queue" v-model="inputAddPreview" @keydown="onInputAddPreviewKeyDown" />
+                    <v-text-field placeholder="Type to search YouTube or enter a Video URL to add to the queue" v-model="inputAddPreview" @keydown="onInputAddPreviewKeyDown" />
                     <v-btn v-if="!production" @click="postTestVideo(0)">Add test youtube 0</v-btn>
                     <v-btn v-if="!production" @click="postTestVideo(1)">Add test youtube 1</v-btn>
                     <v-btn v-if="!production" @click="postTestVideo(2)">Add test vimeo 2</v-btn>
                     <v-btn v-if="!production" @click="postTestVideo(3)">Add test vimeo 3</v-btn>
-=======
-                    <v-text-field placeholder="Type to search YouTube or enter a Video URL to add to the queue" v-model="inputAddPreview" @keydown="onInputAddPreviewKeyDown" />
-                    <v-btn v-if="!production" @click="postTestVideo(0)">Add test video 0</v-btn>
-                    <v-btn v-if="!production" @click="postTestVideo(1)">Add test video 1</v-btn>
->>>>>>> 1ec7b7c9
                     <v-btn v-if="addPreview.length > 1" @click="addAllToQueue()">Add All</v-btn>
                   </div>
                   <v-row v-if="isLoadingAddPreview" justify="center">
