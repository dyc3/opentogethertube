--- conflicted
+++ resolved
@@ -2,12 +2,8 @@
   <v-app id="app">
     <v-content>
       <v-app-bar>
-<<<<<<< HEAD
-        <v-app-bar-nav-icon></v-app-bar-nav-icon>
+        <v-app-bar-nav-icon/>
         <v-img :src="require('@/assets/logo.svg')" max-width="32" max-height="32" contain style="margin-right: 8px" />
-=======
-        <v-app-bar-nav-icon/>
->>>>>>> e547451a
         <v-toolbar-title>
           <router-link class="link-invis" style="margin-right: 10px" to="/">
             OpenTogetherTube
