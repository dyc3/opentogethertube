--- conflicted
+++ resolved
@@ -112,30 +112,12 @@
 
 	public async OnMessage(text: string): Promise<void> {
 		log.silly(`client message: ${text}`);
-<<<<<<< HEAD
-		const msg: ClientMessage = JSON.parse(text);
-		let request: RoomRequest | null = null;
-		if (msg.action === "kickme") {
-			this.socket.close(msg.reason ?? OttWebsocketError.UNKNOWN);
-			return;
-		} else if (msg.action === "status") {
-			request = {
-				type: RoomRequestType.UpdateUser,
-				info: {
-					id: this.id,
-					status: msg.status,
-				},
-			};
-		} else if (msg.action === "auth") {
-			this.token = msg.token;
-			log.debug("received auth token, joining room");
-=======
 		try {
 			const msg: ClientMessage = JSON.parse(text);
 
 			let request: RoomRequest | null = null;
 			if (msg.action === "kickme") {
-				this.socket.close(OttWebsocketError.UNKNOWN);
+				this.socket.close(msg.reason ?? OttWebsocketError.UNKNOWN);
 				return;
 			} else if (msg.action === "status") {
 				request = {
@@ -172,7 +154,6 @@
 				return;
 			}
 
->>>>>>> 2c4e515a
 			try {
 				await this.makeRoomRequest(request);
 			} catch (e) {
